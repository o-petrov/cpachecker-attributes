/*
 *  CPAchecker is a tool for configurable software verification.
 *  This file is part of CPAchecker.
 *
 *  Copyright (C) 2007-2010  Dirk Beyer
 *  All rights reserved.
 *
 *  Licensed under the Apache License, Version 2.0 (the "License");
 *  you may not use this file except in compliance with the License.
 *  You may obtain a copy of the License at
 *
 *      http://www.apache.org/licenses/LICENSE-2.0
 *
 *  Unless required by applicable law or agreed to in writing, software
 *  distributed under the License is distributed on an "AS IS" BASIS,
 *  WITHOUT WARRANTIES OR CONDITIONS OF ANY KIND, either express or implied.
 *  See the License for the specific language governing permissions and
 *  limitations under the License.
 *
 *
 *  CPAchecker web page:
 *    http://cpachecker.sosy-lab.org
 */
package org.sosy_lab.cpachecker.core.reachedset;

import java.util.Collection;
import java.util.Collections;
import java.util.Iterator;
import java.util.LinkedHashMap;
import java.util.Set;

import org.sosy_lab.common.Pair;
import org.sosy_lab.cpachecker.cfa.objectmodel.CFANode;
import org.sosy_lab.cpachecker.core.interfaces.AbstractElement;
import org.sosy_lab.cpachecker.core.interfaces.Precision;
import org.sosy_lab.cpachecker.core.waitlist.Waitlist;
import org.sosy_lab.cpachecker.core.waitlist.Waitlist.WaitlistFactory;

import com.google.common.base.Preconditions;
import com.google.common.collect.Collections2;
import com.google.common.collect.Iterables;

/**
 * This class implements a set of reached elements, including storing a
 * precision for each one. It groups elements by location (if enabled) and allows
 * access to either all elements or those with the same location as a given one.
 *
 * In all its operations it preserves the order in which the elements were added.
 * All the collections returned from methods of this class ensure this ordering, too.
 * 
 * This class does not allow null values for elements and precisions.
 * All methods do not return null except when stated explicitly.
 */
public class ReachedSet implements UnmodifiableReachedSet {

  private final LinkedHashMap<AbstractElement, Precision> reached;
  private final Set<AbstractElement> unmodifiableReached;
  private AbstractElement lastElement = null;
  private AbstractElement firstElement = null;
  private final Waitlist waitlist;

<<<<<<< HEAD
  private final Function<AbstractElement, Pair<AbstractElement, Precision>> getPrecisionAsPair =
    new Function<AbstractElement, Pair<AbstractElement, Precision>>() {

      @Override
      public Pair<AbstractElement, Precision> apply(
                  AbstractElement element) {

        return Pair.of(element, getPrecision(element));
      }

  };

=======
>>>>>>> e51a869d
  public ReachedSet(WaitlistFactory waitlistFactory) {
    reached = new LinkedHashMap<AbstractElement, Precision>();
    unmodifiableReached = Collections.unmodifiableSet(reached.keySet());
    waitlist = waitlistFactory.createWaitlistInstance();
  }

  public void add(AbstractElement element, Precision precision) {
    Preconditions.checkNotNull(element);
    Preconditions.checkNotNull(precision);

    if (reached.size() == 0) {
      firstElement = element;
    }

    reached.put(element, precision);
    waitlist.add(element);
    lastElement = element;
  }


  public void addAll(Iterable<Pair<AbstractElement, Precision>> toAdd) {
    for (Pair<AbstractElement, Precision> pair : toAdd) {
      add(pair.getFirst(), pair.getSecond());
    }
  }

  /**
   * Re-add an element to the waitlist which is already contained in the reached set.
   */
  public void reAddToWaitlist(AbstractElement e) {
    Preconditions.checkNotNull(e);
    Preconditions.checkArgument(reached.containsKey(e), "Element has to be in the reached set");

    if (!waitlist.contains(e)) {
      waitlist.add(e);
    }
  }

  public void remove(AbstractElement element) {
    Preconditions.checkNotNull(element);
    int hc = element.hashCode();
    if ((firstElement == null) || hc == firstElement.hashCode() && element.equals(firstElement)) {
      firstElement = null;
    }

    if ((lastElement == null) || (hc == lastElement.hashCode() && element.equals(lastElement))) {
      lastElement = null;
    }
    waitlist.remove(element);
    reached.remove(element);
  }

  public void removeAll(Iterable<? extends AbstractElement> toRemove) {
    for (AbstractElement element : toRemove) {
      remove(element);
    }
    assert firstElement != null || reached.isEmpty() : "firstElement may only be removed if the whole reached set is cleared";
  }

  public void clear() {
    firstElement = null;
    lastElement = null;
    waitlist.clear();
    reached.clear();
  }

  @Override
  public Set<AbstractElement> getReached() {
    return unmodifiableReached;
  }

  @Override
  public Iterator<AbstractElement> iterator() {
    return unmodifiableReached.iterator();
  }

  @Override
  public Collection<Pair<AbstractElement, Precision>> getReachedWithPrecision() {
    return Collections.unmodifiableCollection(
        Collections2.transform(reached.entrySet(),
                               Pair.<AbstractElement, Precision>getPairFomMapEntry()));
  }

  @Override
  public Collection<Precision> getPrecisions() {
    return Collections.unmodifiableCollection(reached.values());
  }
  
  /**
   * Returns a subset of the reached set, which contains at least all abstract
   * elements belonging to the same location as a given element. It may even
   * return an empty set if there are no such states. Note that it may return up to
   * all abstract states.
   *
   * The returned set is a view of the actual data, so it might change if nodes
   * are added to the reached set. Subsequent calls to this method with the same
   * parameter value will always return the same object.
   *
   * The returned set is unmodifiable.
   *
   * @param element An abstract element for whose location the abstract states should be retrieved.
   * @return A subset of the reached set.
   */
  @Override
  public Set<AbstractElement> getReached(AbstractElement element) {
    return getReached();
  }

  @Override
  public Set<AbstractElement> getReached(CFANode location) {
    return getReached();
  }

  /**
   * Returns the first element that was added to the reached set.
   * @throws IllegalStateException If the reached set is empty.
   */
  @Override
  public AbstractElement getFirstElement() {
    Preconditions.checkState(firstElement != null);
    return firstElement;
  }

  /**
   * Returns the last element that was added to the reached set.
   * May be null if it is unknown, which element was added last. 
   */
  @Override
  public AbstractElement getLastElement() {
    return lastElement;
  }

  @Override
  public boolean hasWaitingElement() {
    return !waitlist.isEmpty();
  }

  @Override
  public Iterable<AbstractElement> getWaitlist() {
    return Iterables.unmodifiableIterable(waitlist);
  }

  public AbstractElement popFromWaitlist() {
    return waitlist.pop();
  }

  @Override
  public int getWaitlistSize() {
    return waitlist.size();
  }

  /**
   * Returns the precision for an element.
   * @param element The element to look for. Has to be in the reached set.
   * @return The precision for the element.
   * @throws IllegalArgumentException If the element is not in the reached set.
   */
  @Override
  public Precision getPrecision(AbstractElement element) {
    Preconditions.checkNotNull(element);
    Precision prec = reached.get(element);
    Preconditions.checkArgument(prec != null, "Element not in reached set.");
    return prec;
  }

  public boolean contains(AbstractElement element) {
    Preconditions.checkNotNull(element);
    return reached.containsKey(element);
  }

  @Override
  public int size() {
    return reached.size();
  }

  public boolean isEmpty() {
    return (size() == 0);
  }

  @Override
  public String toString() {
    return reached.keySet().toString();
  }
}<|MERGE_RESOLUTION|>--- conflicted
+++ resolved
@@ -59,21 +59,6 @@
   private AbstractElement firstElement = null;
   private final Waitlist waitlist;
 
-<<<<<<< HEAD
-  private final Function<AbstractElement, Pair<AbstractElement, Precision>> getPrecisionAsPair =
-    new Function<AbstractElement, Pair<AbstractElement, Precision>>() {
-
-      @Override
-      public Pair<AbstractElement, Precision> apply(
-                  AbstractElement element) {
-
-        return Pair.of(element, getPrecision(element));
-      }
-
-  };
-
-=======
->>>>>>> e51a869d
   public ReachedSet(WaitlistFactory waitlistFactory) {
     reached = new LinkedHashMap<AbstractElement, Precision>();
     unmodifiableReached = Collections.unmodifiableSet(reached.keySet());
