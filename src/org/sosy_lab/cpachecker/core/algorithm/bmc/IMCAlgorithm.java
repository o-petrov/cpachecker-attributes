--- conflicted
+++ resolved
@@ -8,12 +8,9 @@
 
 package org.sosy_lab.cpachecker.core.algorithm.bmc;
 
-<<<<<<< HEAD
 import static com.google.common.base.Predicates.not;
 import static com.google.common.collect.FluentIterable.from;
 
-=======
->>>>>>> 4364453e
 import com.google.common.collect.FluentIterable;
 import java.util.ArrayList;
 import java.util.List;
@@ -35,11 +32,8 @@
 import org.sosy_lab.cpachecker.core.specification.Specification;
 import org.sosy_lab.cpachecker.cpa.arg.ARGState;
 import org.sosy_lab.cpachecker.cpa.loopbound.LoopBoundCPA;
-<<<<<<< HEAD
 import org.sosy_lab.cpachecker.cpa.predicate.PredicateAbstractState;
 import org.sosy_lab.cpachecker.cpa.predicate.PredicateAbstractionManager;
-=======
->>>>>>> 4364453e
 import org.sosy_lab.cpachecker.cpa.predicate.PredicateCPA;
 import org.sosy_lab.cpachecker.exceptions.CPAException;
 import org.sosy_lab.cpachecker.util.AbstractStates;
@@ -187,10 +181,9 @@
       stats.bmcPreparation.stop();
       shutdownNotifier.shutdownIfNecessary();
       // BMC
-<<<<<<< HEAD
       try (ProverEnvironment bmcProver =
           solver.newProverEnvironment(ProverOptions.GENERATE_MODELS)) {
-        BooleanFormula targetFormula = buildReachTargetStateFormula(pReachedSet);
+        BooleanFormula targetFormula = InterpolationHelper.buildReachTargetStateFormula(bfmgr, pReachedSet);
         bmcProver.push(targetFormula);
         boolean isTargetStateReachable = !bmcProver.isUnsat();
         if (isTargetStateReachable) {
@@ -198,13 +191,6 @@
           analyzeCounterexample(targetFormula, pReachedSet, bmcProver);
           return AlgorithmStatus.UNSOUND_AND_PRECISE;
         }
-=======
-      boolean isTargetStateReachable =
-          !solver.isUnsat(InterpolationHelper.buildReachTargetStateFormula(bfmgr, pReachedSet));
-      if (isTargetStateReachable) {
-        logger.log(Level.FINE, "A target state is reached by BMC");
-        return AlgorithmStatus.UNSOUND_AND_PRECISE;
->>>>>>> 4364453e
       }
       // Check if interpolation or forward-condition check is applicable
       if (interpolation
@@ -247,12 +233,8 @@
         try (InterpolatingProverEnvironment<?> itpProver =
             solver.newProverEnvironmentWithInterpolation()) {
           if (reachFixedPointByInterpolation(itpProver, formulas)) {
-<<<<<<< HEAD
-            removeUnreachableTargetStates(pReachedSet);
+            InterpolationHelper.removeUnreachableTargetStates(pReachedSet);
             storeFixedPointAsAbstractionAtLoopHeads(pReachedSet);
-=======
-            InterpolationHelper.removeUnreachableTargetStates(pReachedSet);
->>>>>>> 4364453e
             return AlgorithmStatus.SOUND_AND_PRECISE;
           }
         }
