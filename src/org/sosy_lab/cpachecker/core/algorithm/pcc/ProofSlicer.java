/*
 *  CPAchecker is a tool for configurable software verification.
 *  This file is part of CPAchecker.
 *
 *  Copyright (C) 2007-2016  Dirk Beyer
 *  All rights reserved.
 *
 *  Licensed under the Apache License, Version 2.0 (the "License");
 *  you may not use this file except in compliance with the License.
 *  You may obtain a copy of the License at
 *
 *      http://www.apache.org/licenses/LICENSE-2.0
 *
 *  Unless required by applicable law or agreed to in writing, software
 *  distributed under the License is distributed on an "AS IS" BASIS,
 *  WITHOUT WARRANTIES OR CONDITIONS OF ANY KIND, either express or implied.
 *  See the License for the specific language governing permissions and
 *  limitations under the License.
 *
 *
 *  CPAchecker web page:
 *    http://cpachecker.sosy-lab.org
 */
package org.sosy_lab.cpachecker.core.algorithm.pcc;

import com.google.common.collect.Maps;
import java.util.ArrayDeque;
import java.util.ArrayList;
import java.util.Collection;
import java.util.Collections;
import java.util.Deque;
import java.util.HashSet;
import java.util.List;
import java.util.Map;
import java.util.Map.Entry;
import java.util.Set;
import org.sosy_lab.common.configuration.Configuration;
import org.sosy_lab.common.configuration.InvalidConfigurationException;
import org.sosy_lab.common.log.LogManager;
import org.sosy_lab.cpachecker.cfa.ast.c.CAddressOfLabelExpression;
import org.sosy_lab.cpachecker.cfa.ast.c.CArraySubscriptExpression;
import org.sosy_lab.cpachecker.cfa.ast.c.CBinaryExpression;
import org.sosy_lab.cpachecker.cfa.ast.c.CCastExpression;
import org.sosy_lab.cpachecker.cfa.ast.c.CCharLiteralExpression;
import org.sosy_lab.cpachecker.cfa.ast.c.CComplexCastExpression;
import org.sosy_lab.cpachecker.cfa.ast.c.CDesignatedInitializer;
import org.sosy_lab.cpachecker.cfa.ast.c.CExpression;
import org.sosy_lab.cpachecker.cfa.ast.c.CExpressionAssignmentStatement;
import org.sosy_lab.cpachecker.cfa.ast.c.CExpressionStatement;
import org.sosy_lab.cpachecker.cfa.ast.c.CExpressionVisitor;
import org.sosy_lab.cpachecker.cfa.ast.c.CFieldReference;
import org.sosy_lab.cpachecker.cfa.ast.c.CFloatLiteralExpression;
import org.sosy_lab.cpachecker.cfa.ast.c.CFunctionCallAssignmentStatement;
import org.sosy_lab.cpachecker.cfa.ast.c.CFunctionCallStatement;
import org.sosy_lab.cpachecker.cfa.ast.c.CIdExpression;
import org.sosy_lab.cpachecker.cfa.ast.c.CImaginaryLiteralExpression;
import org.sosy_lab.cpachecker.cfa.ast.c.CInitializer;
import org.sosy_lab.cpachecker.cfa.ast.c.CInitializerExpression;
import org.sosy_lab.cpachecker.cfa.ast.c.CInitializerList;
import org.sosy_lab.cpachecker.cfa.ast.c.CIntegerLiteralExpression;
import org.sosy_lab.cpachecker.cfa.ast.c.CLeftHandSide;
import org.sosy_lab.cpachecker.cfa.ast.c.CParameterDeclaration;
import org.sosy_lab.cpachecker.cfa.ast.c.CPointerExpression;
import org.sosy_lab.cpachecker.cfa.ast.c.CStatement;
import org.sosy_lab.cpachecker.cfa.ast.c.CStringLiteralExpression;
import org.sosy_lab.cpachecker.cfa.ast.c.CTypeIdExpression;
import org.sosy_lab.cpachecker.cfa.ast.c.CUnaryExpression;
import org.sosy_lab.cpachecker.cfa.ast.c.CVariableDeclaration;
import org.sosy_lab.cpachecker.cfa.model.CFAEdge;
import org.sosy_lab.cpachecker.cfa.model.CFAEdgeType;
import org.sosy_lab.cpachecker.cfa.model.c.CAssumeEdge;
import org.sosy_lab.cpachecker.cfa.model.c.CDeclarationEdge;
import org.sosy_lab.cpachecker.cfa.model.c.CFunctionCallEdge;
import org.sosy_lab.cpachecker.cfa.model.c.CFunctionReturnEdge;
import org.sosy_lab.cpachecker.cfa.model.c.CReturnStatementEdge;
import org.sosy_lab.cpachecker.cfa.model.c.CStatementEdge;
import org.sosy_lab.cpachecker.core.interfaces.AbstractState;
import org.sosy_lab.cpachecker.core.reachedset.ReachedSet;
import org.sosy_lab.cpachecker.core.reachedset.ReachedSetFactory;
import org.sosy_lab.cpachecker.core.reachedset.UnmodifiableReachedSet;
import org.sosy_lab.cpachecker.cpa.arg.ARGState;
import org.sosy_lab.cpachecker.cpa.callstack.CallstackState;
import org.sosy_lab.cpachecker.cpa.composite.CompositeState;
import org.sosy_lab.cpachecker.cpa.value.ValueAnalysisState;
import org.sosy_lab.cpachecker.util.AbstractStates;
import org.sosy_lab.cpachecker.util.CFAUtils;
import org.sosy_lab.cpachecker.util.states.MemoryLocation;


public class ProofSlicer {
  private int numNotCovered;

  public UnmodifiableReachedSet sliceProof(final UnmodifiableReachedSet pReached) {
    AbstractState first = pReached.getFirstState();
    if (first != null && first instanceof ARGState && AbstractStates.extractLocation(first) != null
        && AbstractStates.extractStateByType(first, ValueAnalysisState.class) != null
        && AbstractStates.extractStateByType(first, CallstackState.class) != null
        && ((ARGState) first).getWrappedState() instanceof CompositeState) {
      numNotCovered=0;
      Map<ARGState, Set<String>> varMap =
          Maps.newHashMapWithExpectedSize(pReached.size());

      computeRelevantVariablesPerState((ARGState) first, varMap);

      assert (numNotCovered == pReached.size());
      return buildSlicedARG(varMap, pReached);

    }

    return pReached;
  }

  private void computeRelevantVariablesPerState(
      final ARGState root, final Map<ARGState, Set<String>> varMap) {
    Deque<ARGState> waitlist = new ArrayDeque<>();

    initializeStates(root, varMap, waitlist);

    ARGState next;
    while (!waitlist.isEmpty()) {
      next = waitlist.pop();

      for (ARGState succ : getStateAndItsCoveredNodes(next)) {
        assert (varMap.containsKey(succ));

        for (ARGState p : succ.getParents()) {
          if (p.getEdgeToChild(succ) == null) {
            if (computeTransferTo(p, succ, varMap.get(succ), varMap)) {
              waitlist.push(p);
            }
          } else {
            if (computeTransferTo(p, p.getEdgeToChild(succ), varMap.get(succ), varMap)) {
              waitlist.push(p);
            }
          }
        }
      }
    }
  }

  private Collection<ARGState> getStateAndItsCoveredNodes(final ARGState state) {
    Collection<ARGState> result = new HashSet<>();
    Deque<ARGState> waitlist = new ArrayDeque<>();

    waitlist.add(state);
    result.add(state);

    while (!waitlist.isEmpty()) {
      for (ARGState covered : waitlist.pop().getCoveredByThis()) {
        if (result.add(covered)) {
          waitlist.add(covered);
        }
      }
    }

    return result;
  }

  private boolean computeTransferTo(
      final ARGState pred,
      final ARGState succ,
      final Set<String> succVars,
      final Map<ARGState, Set<String>> varMap) {
    assert (varMap.containsKey(pred));
    Set<String> updatedVars = new HashSet<>(varMap.get(pred));

    Set<String> sSet = new HashSet<>(succVars);
    Set<String> pSet = new HashSet<>();

    List<CFAEdge> edges = pred.getEdgesToChild(succ);
    for (int i = edges.size() - 1; i >= 0; i--) {
      addTransferSet(edges.get(i), sSet, pSet);

      sSet = pSet;
      pSet = new HashSet<>();
    }

    updatedVars.addAll(sSet);

    if (varMap.get(pred).size() != updatedVars.size()) {
      assert (varMap.get(pred).size() < updatedVars.size());
      varMap.put(pred, updatedVars);
      updateCoveredNodes(pred, updatedVars, varMap);
      return true;
    }
    return false;
  }

  private boolean computeTransferTo(
      final ARGState pred,
      final CFAEdge edge,
      final Set<String> succVars,
      final Map<ARGState, Set<String>> varMap) {
    assert (varMap.containsKey(pred));
    Set<String> updatedPredVars = new HashSet<>(varMap.get(pred));

    addTransferSet(edge, succVars, updatedPredVars);

    if (varMap.get(pred).size() != updatedPredVars.size()) {
      assert (varMap.get(pred).size() < updatedPredVars.size());
      varMap.put(pred, updatedPredVars);
      updateCoveredNodes(pred, updatedPredVars, varMap);
      return true;
    }
    return false;
  }

  private void addTransferSet(final CFAEdge edge, Set<String> succVars,
      final Set<String> updatedVars) {
    switch (edge.getEdgeType()) {
      case StatementEdge:
        CStatement stm = ((CStatementEdge) edge).getStatement();
        if (stm instanceof CExpressionStatement || stm instanceof CFunctionCallStatement) {
          updatedVars.addAll(succVars);
        } else {
          String varNameAssigned;
          if (stm instanceof CFunctionCallAssignmentStatement) {
            varNameAssigned =
                VarNameRetriever.getVarName(((CFunctionCallAssignmentStatement) stm)
                    .getLeftHandSide());
            if (succVars.contains(varNameAssigned)) {
              for (CExpression expr : ((CFunctionCallAssignmentStatement) stm).getRightHandSide()
                  .getParameterExpressions()) {
                CFAUtils.getVariableNamesOfExpression(expr).copyInto(updatedVars);
              }
            }
          } else { // CExpressionAssignmentStatement
            varNameAssigned =
                VarNameRetriever.getVarName(((CExpressionAssignmentStatement) stm)
                    .getLeftHandSide());
            if (succVars.contains(varNameAssigned)) {
              CFAUtils.getVariableNamesOfExpression(
                      ((CExpressionAssignmentStatement) stm).getRightHandSide())
                  .copyInto(updatedVars);
            }
          }
          if (succVars.contains(varNameAssigned)) {
            addAllExceptVar(varNameAssigned, succVars, updatedVars);
          } else {
            updatedVars.addAll(succVars);
          }
        }
        return;
      case DeclarationEdge:
        if (((CDeclarationEdge) edge).getDeclaration() instanceof CVariableDeclaration) {
          CVariableDeclaration varDec =
              (CVariableDeclaration) ((CDeclarationEdge) edge).getDeclaration();
          String varName = varDec.getQualifiedName();
          if (succVars.contains(varName)) {
            if (varDec.getInitializer() != null) {
              updatedVars.addAll(getInitializerVars(varDec.getInitializer()));
            }

            addAllExceptVar(varName, succVars, updatedVars);

          } else {
            updatedVars.addAll(succVars);
          }

        } else {
          updatedVars.addAll(succVars);
        }
        return;
      case ReturnStatementEdge:
        CReturnStatementEdge retStm = ((CReturnStatementEdge) edge);
        if (retStm.getExpression().isPresent()
            && !retStm.getSuccessor().getEntryNode().getReturnVariable().isPresent()) { throw new AssertionError(
            "Return statement but no return variable available"); }

        if (retStm.getSuccessor().getEntryNode().getReturnVariable().isPresent()) {
          String varName =
              retStm.getSuccessor().getEntryNode().getReturnVariable().get().getQualifiedName();
          addAllExceptVar(varName, succVars, updatedVars);

          if (retStm.getExpression().isPresent()) {
            CFAUtils.getVariableNamesOfExpression(retStm.getExpression().get())
                .copyInto(updatedVars);
          }
        } else {
          updatedVars.addAll(succVars);
        }
        return;
      case FunctionCallEdge:
        CFunctionCallEdge funCall = ((CFunctionCallEdge) edge);
        Collection<String> paramNames = new HashSet<>();

        String paramName;
        List<CParameterDeclaration> paramDecl = funCall.getSuccessor().getFunctionParameters();
        List<CExpression> args = funCall.getArguments();
        assert (paramDecl.size() == args.size());
        for (int i = 0; i < paramDecl.size(); i++) {
          paramName = paramDecl.get(i).getQualifiedName();
          if (succVars.contains(paramName)) {
            CFAUtils.getVariableNamesOfExpression(args.get(i)).copyInto(updatedVars);
            paramNames.add(paramName);
          }
        }

        for(String var: succVars) {
          if(!paramNames.contains(var)) {
            updatedVars.add(var);
          }
        }
        return;
      case FunctionReturnEdge:
        CFunctionReturnEdge funRet = ((CFunctionReturnEdge) edge);
        String varName;
        if (funRet.getSummaryEdge().getExpression() instanceof CFunctionCallAssignmentStatement) {
          varName =
              VarNameRetriever.getVarName(((CFunctionCallAssignmentStatement) funRet
                  .getSummaryEdge().getExpression()).getLeftHandSide());
          addAllExceptVar(varName, succVars, updatedVars);
          if (!funRet.getFunctionEntry().getReturnVariable().isPresent()) { throw new AssertionError(
              "No return variable provided for non-void function."); }
          updatedVars.add(funRet.getFunctionEntry().getReturnVariable().get().getQualifiedName());
        } else {
          updatedVars.addAll(succVars);
        }
        return;
      case CallToReturnEdge:
        assert (false);
        return;
      case AssumeEdge:
        Set<String> assumeVars =
            CFAUtils.getVariableNamesOfExpression(((CAssumeEdge) edge).getExpression()).toSet();
        for (String var : assumeVars) {
          if (succVars.contains(var)) {
            updatedVars.addAll(assumeVars);
            break;
          }
        }
        //$FALL-THROUGH$
      case BlankEdge:
        updatedVars.addAll(succVars);
        return;
      default:
        assert (false);
        break;
    }
  }

  private Collection<? extends String> getInitializerVars(CInitializer pInitializer) {
    if (pInitializer instanceof CDesignatedInitializer) {
      throw new AssertionError("CDesignatedInitializer unsupported in slicing"); // currently not supported
    } else if (pInitializer instanceof CInitializerExpression) {
      return CFAUtils.getVariableNamesOfExpression(
              ((CInitializerExpression) pInitializer).getExpression())
          .toSet();
    } else { // CInitializerList
      Collection<String> result = new HashSet<>();

      for (CInitializer init : ((CInitializerList) pInitializer).getInitializers()) {
        result.addAll(getInitializerVars(init));
      }
      return result;
    }
  }

  private void addAllExceptVar(final String varName, final Set<String> toAdd,
      final Set<String> addTo) {
    for (String var : toAdd) {
      if (!var.equals(varName)) {
        addTo.add(var);
      }
    }
  }

  private void initializeStates(
      final ARGState root,
      final Map<ARGState, Set<String>> varMap,
      final Collection<ARGState> pWaitlist) {
    Deque<ARGState> waitlist = new ArrayDeque<>();
    Set<ARGState> visited = new HashSet<>();

    waitlist.add(root);
    visited.add(root);

    ARGState next;
    Set<String> init;
    while (!waitlist.isEmpty()) {
      next = waitlist.pop();

      if (!next.isCovered()) {
        numNotCovered++;
        init = initState(next);
        varMap.put(next, init);

        if (!init.isEmpty()) {
          pWaitlist.add(next);
        }
        updateCoveredNodes(next, init, varMap);

        for (ARGState child : next.getChildren()) {
          if (visited.add(child)) {
            waitlist.add(child);
          }
        }
      }
    }

  }

  private Set<String> initState(final ARGState parent) {
    assert (!parent.isCovered());
    for (CFAEdge edge : CFAUtils.leavingEdges(AbstractStates.extractLocation(parent))) {

      if (edge.getEdgeType() == CFAEdgeType.AssumeEdge) {
        for (ARGState child : parent.getChildren()) {
          if (parent.getEdgeToChild(child) == edge) {
            continue;
          }
        }
        // assume edge not present
        return CFAUtils.getVariableNamesOfExpression(((CAssumeEdge) edge).getExpression()).toSet();
      }
    }

    return Collections.emptySet();
  }

  private void updateCoveredNodes(ARGState pCovering, Set<String> varSet,
      Map<ARGState, Set<String>> pVarMap) {
    Deque<ARGState> waitlist = new ArrayDeque<>(pCovering.getCoveredByThis());

    ARGState covered;
    while (!waitlist.isEmpty()) {
      covered = waitlist.pop();
      if (pVarMap.get(covered) != varSet) {
        pVarMap.put(covered, varSet);
        waitlist.addAll(covered.getCoveredByThis());
      }
    }
  }

  private UnmodifiableReachedSet buildSlicedARG(
      final Map<ARGState, Set<String>> pVarMap, final UnmodifiableReachedSet pReached) {
    Map<ARGState, ARGState> oldToSliced = Maps.newHashMapWithExpectedSize(pVarMap.size());
    ARGState root = (ARGState) pReached.getFirstState();
    assert (pVarMap.containsKey(root));

    for (Entry<ARGState, Set<String>> entry : pVarMap.entrySet()) {
      oldToSliced.put(entry.getKey(), getSlicedARGState(entry.getKey(), entry.getValue()));
    }

    for (Entry<ARGState, ARGState> entry : oldToSliced.entrySet()) {
      for (ARGState parent : entry.getKey().getParents()) {
        entry.getValue().addParent(oldToSliced.get(parent));
      }
      if (entry.getKey().isCovered()) {
        entry.getValue().setCovered(oldToSliced.get(entry.getKey().getCoveringState()));
      }
    }

    ReachedSet returnReached;
    try {
<<<<<<< HEAD
      returnReached = new ReachedSetFactory(Configuration.defaultConfiguration(), LogManager.createNullLogManager()).create();
=======
      returnReached =
          new ReachedSetFactory(
                  Configuration.defaultConfiguration(), LogManager.createNullLogManager())
              .create();
>>>>>>> fea8449b
      // add root
      returnReached.add(oldToSliced.get(root), pReached.getPrecision(root));
      // add remaining elements
      for (Entry<ARGState, ARGState> entry : oldToSliced.entrySet()) {
        if (entry.getKey() != root && !entry.getKey().isCovered()) {
          returnReached.add(entry.getValue(), pReached.getPrecision(entry.getKey()));
        }
      }
    } catch (InvalidConfigurationException e) {
      return pReached;
    }
    return returnReached;
  }

  private ARGState getSlicedARGState(ARGState unslicedState, Collection<String> necessaryVars) {
    List<AbstractState> compOldStates =
        ((CompositeState) unslicedState.getWrappedState()).getWrappedStates();
    List<AbstractState> newStates = new ArrayList<>(compOldStates.size());

    for (AbstractState state : compOldStates) {
      newStates.add(state instanceof ValueAnalysisState ?
          sliceState((ValueAnalysisState) state, necessaryVars) :
          state);
    }

    return new ARGState(new CompositeState(newStates), null);
  }

  private ValueAnalysisState sliceState(final ValueAnalysisState vState,
      final Collection<String> necessaryVars) {
    ValueAnalysisState returnState = ValueAnalysisState.copyOf(vState);

    for (MemoryLocation ml : vState.getConstantsMapView().keySet()) {
      if (!necessaryVars.contains(getVarName(ml))) {
        returnState.forget(ml);
      }
    }

    return returnState;
  }

  private String getVarName(final MemoryLocation pMl) {
    String prefix = pMl.isOnFunctionStack() ? pMl.getFunctionName() + "::"  : "";
    return prefix +  pMl.getIdentifier();
  }

  private static class VarNameRetriever implements CExpressionVisitor<String, RuntimeException> {

    private static VarNameRetriever retriever = new VarNameRetriever();

    public static String getVarName(final CLeftHandSide lhsAssign) {
      return lhsAssign.accept(retriever);
    }

    @Override
    public String visit(CArraySubscriptExpression pIastArraySubscriptExpression)
        throws RuntimeException {
      return pIastArraySubscriptExpression.getArrayExpression().accept(this);
    }

    @Override
    public String visit(CFieldReference pIastFieldReference) throws RuntimeException {
      return pIastFieldReference.getFieldOwner().accept(this);
    }

    @Override
    public String visit(CIdExpression pIastIdExpression) throws RuntimeException {
      return pIastIdExpression.getDeclaration().getQualifiedName();
    }

    @Override
    public String visit(CPointerExpression pPointerExpression) throws RuntimeException {
      return pPointerExpression.getOperand().accept(this);
    }

    @Override
    public String visit(CComplexCastExpression pComplexCastExpression) throws RuntimeException {
      return pComplexCastExpression.getOperand().accept(this);
    }

    @Override
    public String visit(CBinaryExpression pIastBinaryExpression) throws RuntimeException {
      assert (false);
      return "";
    }

    @Override
    public String visit(CCastExpression pIastCastExpression) throws RuntimeException {
      return pIastCastExpression.getOperand().accept(this);
    }

    @Override
    public String visit(CCharLiteralExpression pIastCharLiteralExpression) throws RuntimeException {
      assert (false);
      return "";
    }

    @Override
    public String visit(CFloatLiteralExpression pIastFloatLiteralExpression)
        throws RuntimeException {
      assert (false);
      return "";
    }

    @Override
    public String visit(CIntegerLiteralExpression pIastIntegerLiteralExpression)
        throws RuntimeException {
      assert (false);
      return "";
    }

    @Override
    public String visit(CStringLiteralExpression pIastStringLiteralExpression)
        throws RuntimeException {
      assert (false);
      return "";
    }

    @Override
    public String visit(CTypeIdExpression pIastTypeIdExpression) throws RuntimeException {
      assert (false); // TODO assumption correct?
      return "";
    }

    @Override
    public String visit(CUnaryExpression pIastUnaryExpression) throws RuntimeException {
      assert (false);
      return "";
    }

    @Override
    public String visit(CImaginaryLiteralExpression PIastLiteralExpression) throws RuntimeException {
      assert (false);
      return "";
    }

    @Override
    public String visit(CAddressOfLabelExpression pAddressOfLabelExpression)
        throws RuntimeException {
      assert (false);
      return "";
    }
  }

}<|MERGE_RESOLUTION|>--- conflicted
+++ resolved
@@ -453,14 +453,10 @@
 
     ReachedSet returnReached;
     try {
-<<<<<<< HEAD
-      returnReached = new ReachedSetFactory(Configuration.defaultConfiguration(), LogManager.createNullLogManager()).create();
-=======
       returnReached =
           new ReachedSetFactory(
                   Configuration.defaultConfiguration(), LogManager.createNullLogManager())
               .create();
->>>>>>> fea8449b
       // add root
       returnReached.add(oldToSliced.get(root), pReached.getPrecision(root));
       // add remaining elements
