--- conflicted
+++ resolved
@@ -44,11 +44,8 @@
 import org.sosy_lab.cpachecker.core.algorithm.SelectionAlgorithm;
 import org.sosy_lab.cpachecker.core.algorithm.TestCaseGeneratorAlgorithm;
 import org.sosy_lab.cpachecker.core.algorithm.UndefinedFunctionCollectorAlgorithm;
-<<<<<<< HEAD
 import org.sosy_lab.cpachecker.core.algorithm.WitnessToInvariantWitnessAlgorithm;
-=======
 import org.sosy_lab.cpachecker.core.algorithm.WitnessToACSLAlgorithm;
->>>>>>> 94963de0
 import org.sosy_lab.cpachecker.core.algorithm.bmc.BMCAlgorithm;
 import org.sosy_lab.cpachecker.core.algorithm.bmc.IMCAlgorithm;
 import org.sosy_lab.cpachecker.core.algorithm.bmc.pdr.PdrAlgorithm;
@@ -410,12 +407,7 @@
         && !useProofCheckAlgorithmWithStoredConfig
         && !useRestartingAlgorithm
         && !useImpactAlgorithm
-<<<<<<< HEAD
-        && !runCBMCasExternalTool
         && (useBMC || useIMC || useInvariantExportAlgorithm);
-=======
-        && (useBMC || useIMC);
->>>>>>> 94963de0
   }
 
   public Algorithm createAlgorithm(
