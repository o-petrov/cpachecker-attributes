<!--
This file is part of CPAchecker,
a tool for configurable software verification:
https://cpachecker.sosy-lab.org

SPDX-FileCopyrightText: 2007-2020 Dirk Beyer <https://www.sosy-lab.org>
SPDX-FileCopyrightText: 2018 Lokesh Nandanwar

SPDX-License-Identifier: Apache-2.0
-->

<!-- Refer to the doc/ReportTemplateStyleGuide.md for Coding and Style Guide. They will let you write better code
with considerably less effort -->

<!DOCTYPE html>
<html ng-app='report'>

<head>
  <meta charset="UTF-8">
  <!-- METATAGS -->
  <title>CPAchecker Report</title>
  <!-- REPORT_CSS -->
  <link rel="stylesheet" href="https://www.sosy-lab.org/lib/fontawesome-free/css/fontawesome-all.min.css" integrity="sha384-DNOHZ68U8hZfKXOrtjWvjxusGo9WQnrNx2sqG0tfsghAvtVlRW3tvkXWZh58N9jp"
    crossorigin="anonymous">
  <link rel="stylesheet" href="https://www.sosy-lab.org/lib/bootstrap/4.1.1/css/bootstrap.min.css" integrity="sha384-WskhaSGFgHYWDcbwN70/dfYBj47jz9qbsMId/iRN3ewGhXQFZCSftd1LZCfmhktB"
    crossorigin="anonymous">
  <script src="https://www.sosy-lab.org/lib/jquery/3.3.1/jquery.min.js" integrity="sha384-tsQFqpEReu7ZLhBV2VZlAu7zcOV+rXbYlF2cqB8txI/8aZajjp4Bqd+V6D5IgvKT"
    crossorigin="anonymous"></script>
  <link rel="stylesheet" href="https://www.sosy-lab.org/lib/jquery-ui/1.12.1/jquery-ui.min.css" integrity="sha384-VK/ia2DWrvtO05YDcbWI8WE3WciOH0RhfPNuRJGSa3dpAs5szXWQuCnPNv/yzpO4"
    crossorigin="anonymous">
  <script src="https://www.sosy-lab.org/lib/jquery-ui/1.12.1/jquery-ui.min.js" integrity="sha384-PtTRqvDhycIBU6x1wwIqnbDo8adeWIWP3AHmnrvccafo35E7oIvW7HPXn2YimvWu"
    crossorigin="anonymous"></script>
  <script src="https://www.sosy-lab.org/lib/popper.js/1.14.3/umd/popper.min.js" integrity="sha384-ZMP7rVo3mIykV+2+9J3UJ46jBk0WLaUAdn689aCwoqbBJiSnjAK/l8WvCWPIPm49"
    crossorigin="anonymous"></script>
  <script src="https://www.sosy-lab.org/lib/tooltip.js/1.2.0/tooltip.min.js" integrity="sha384-9MYfW4+cUynMIN6UiFuOu/5GAs2JEbbknCAyCvLPttuYxlLpocQpEkX210OoGn4p"
    crossorigin="anonymous"></script>
  <script src="https://www.sosy-lab.org/lib/angularjs/1.7.0/angular.min.js" integrity="sha384-OGKaWeggmIvCx/zchfRERRmxXYyFHhSRKBcld3xfy5N42zsVueW6rVyiL7E53ZGJ"
    crossorigin="anonymous"></script>
  <script src="https://www.sosy-lab.org/lib/d3js/5.4.0/d3.min.js" integrity="sha384-Ha//YQhNUuPzmPKgC8aYpurZcTiV3JhEvEhH5uGW0IRjBfEgDQxvo0aF1Gef+blI"
    crossorigin="anonymous"></script>
  <script src="https://www.sosy-lab.org/lib/dagre-d3/0.5.0/dagre-d3.min.js" integrity="sha384-0qz1K6Ihi4XT9AwqcOOC/ciBQ9ufdzKZUc8G1It6RZ+oLJSk41EhaZiLPVoBE0JT"
    crossorigin="anonymous"></script>
  <script src="https://www.sosy-lab.org/lib/google-code-prettify/2018-04-29-453bd5f/prettify.js" integrity="sha384-KlbExXRJYYILJYRAJR121vJXgBDx+puqf1yjznMcTt7C5njwQajOLFwk6pMafFnX"
    crossorigin="anonymous"></script>
  <link rel="stylesheet" href="https://www.sosy-lab.org/lib/google-code-prettify/2018-04-29-453bd5f/prettify.css" integrity="sha384-tGeLopS7aWCwgeqg+ah7c+iI19JU3teQPshyaQVybvOMRravAVLscwoeT4HPsfoW"
    crossorigin="anonymous">
  <script src="https://www.sosy-lab.org/lib/bootstrap/4.1.1/js/bootstrap.min.js" integrity="sha384-smHYKdLADwkXOn1EmN1qk/HfnUcbVRZyYmZ4qpPea6sjB/pTJ0euyQp0Mk8ck+5T"
    crossorigin="anonymous"></script>
  <link rel="stylesheet" href="https://www.sosy-lab.org/lib/datatables/1.10.18/datatables.min.css" integrity="sha384-t1jrh3H+gcVq93cU14/FvFkiDDLHAupR2uFWQFOIqqB0ZgNvd09e5yjT5Mc9mGPZ"
    crossorigin="anonymous">
  <script src="https://www.sosy-lab.org/lib/datatables/1.10.18/datatables.min.js" integrity="sha384-b6lz7vBoPNFWulOisoJlEziEWnbO6TbeulJvmrmuro+kXqlUgmn+sVfASUlqVcZo"
    crossorigin="anonymous"></script>
  <script>
    <!-- REPORT_JS -->
  </script>
</head>

<body ng-controller="ReportController" id="report-controller" onload="init()">
  <header class="header">
    <a href="https://cpachecker.sosy-lab.org/">
      <img class="logo" ng-src="{{logo}}" />
    </a>
    <h1>
      Report for
      <!-- REPORT_NAME -->
    </h1>
    <span class="badge badge-info generated">
      <!-- GENERATED -->
    </span>
  </header>

  <div class="modal fade" id="renderStateModal" role="dialog" aria-hidden="true">
    <div class="modal-dialog modal-dialog-centered">
      <div class="modal-content">
        <div class="modal-header">
          <h4 class="modal-title text-center">Graphs Rendering Progress</h4>
        </div>
        <div class="modal-body">
          <p class="loader">Rendered CFA graphs : &nbsp;
            <span id="cfa-modal"></span>
          </p>
          <p class="loader">Rendered ARG graphs : &nbsp;
            <span id="arg-modal"></span>
          </p>
          <p id="arg-modal-error" class="loader" style="display: none;"> Render ARG Error Graph </p>
        </div>
      </div>
    </div>
  </div>

  <div class="sections">

    <section id="errorpath_section" ng-controller="ErrorpathController">
      <header ng-controller="SearchController" class="text-center">
        <div class="btn-group" role="group" aria-label="Button group">
          <button class="btn btn-success" ng-click="errPathPrevClicked($event)" data-toggle="tooltip" data-placement="top" title="Click here to move on Previous Line">Prev</button>
          <button class="btn btn-warning" ng-click="errPathStartClicked()">Start</button>
          <button class="btn btn-success" ng-click="errPathNextClicked($event)" data-toggle="tooltip" data-placement="bottom" title="Click here to move on Next Line">Next</button>
        </div>
        <div class="help_button" data-toggle="tooltip" data-placement="top" title="Get help!">
          <a tabindex="0" role="button" data-container="body" data-toggle="popover" data-html="true" data-placement="right" data-trigger="focus"
            data-content="{{help_errorpath}}" class="btn btn-outline-info btn-lg help_button">
            <i class="fas fa-question-circle"></i>
          </a>
        </div>
        <div class="input-group input-group-sm">
          <input type="text" ng-keydown="checkIfEnter($event)" class="form-control search-input" placeholder="Search for...">
          <span class="input-group-btn">
            <button ng-click="searchFor()" class="btn btn-light" type="button">
              <i class="fas fa-search"></i>
            </button>
          </span>
        </div>
        <div id="searchOptions">
          <label for="optionExactMatch">
            <input id="optionExactMatch" type="checkbox" name="searchOption">
            <strong>Find only exact matches</strong>
          </label>
        </div>
        <!--shown iff property analysis.algorithm.FaultLocalization=true-->
        <div id="fault-localization-info" ng-hide="hideFaults" class="horizontal-div">
          <button id="fault-button" class="btn btn-success" ng-click="faultClicked()" data-toggle="tooltip" data-placement="bottom" title="Click here to get more detailed information about the error">Change view</button>
        </div>
        <div id="matches">
          <p class="markedValues">Matches in value-assignements (V): {{numOfValueMatches}}</p>
          <p class="markedDescriptions">Matches in edge-description: {{numOfDescriptionMatches}}</p>
        </div>
      </header>
      <div class="fileContent" ng-controller="ValueAssignmentsController" id="value-assignment">
        <table id="err-table" ng-hide="hideErrorTable">
          <tr id="errpath-header" ng-hide="hideFaults"> <td><pre></pre></td> <td><pre>Rank</pre></td> <td><pre>Scope</pre></td> </tr>
          <tr id="errpath-{{$index}}" ng-repeat="line in errorPath">
            <td ng-click="showValues($event)" data-toggle="popover" data-placement="right" data-trigger="click" data-content="{{line.valString}}">
              <pre>-V-</pre>
            </td>
	          <td ng-hide="hideFaults" class="rank" tabindex="0" data-trigger="focus" data-toggle="popover" data-placement="right" data-content="{{line.bestreason}}">
              <pre>{{line.bestrank}}</pre>
            </td>
            <td class="disabled" ng-click="clickedErrpathElement($event)">
              <pre class="make-pretty">{{line.desc}}</pre>
            </td>
          </tr>
        </table>
          <table ng-show="hideErrorTable" ng-click="clickedFaultLocElement($event)" class="fault-table" ng-repeat="fault in faults" id="fault-{{$index}}">
            <tr>
              <td class="fault-rank" data-toggle="tooltip" data-placement="bottom" title="Rank">
                {{fault.rank}}.
              </td>
              <td class="fault-score" data-toggle="tooltip" data-placement="bottom" title="Score">
                {{fault.score}}
              </td>
              <td class="fault-details-header">
                Details:
              </td>
            </tr>
            <tr class="fault-details">
              <td colspan="3" html=true>
                <div ng-bind-html="htmlTrusted(fault.reason)"></div>

                Relevant lines:
                <ul class="fault-lines">
                  <li ng-repeat="elem in fault.lines">
                    <span class="line-number">{{elem.line}}</span>
                    <span class="line-content">{{elem.desc}}</span>
                  </li>
                </ul>
<<<<<<< HEAD

                <details>
                  <summary>
                    <strong>Current values:</strong>
                  </summary>
                  <table id="fault-values">
                    <tr><td>Name</td><td>Value</td></tr>
                    <tr ng-repeat="(variable,value) in fault.valDict">
                      <td ng-bind-html="htmlTrusted(variable)"></td>
                      <td ng-bind-html="htmlTrusted(value)"></td>
                    </tr>
                  </table>
                </details>

=======
>>>>>>> b7da566b
              </td>
            </tr>
          </table>
      </div>
    </section>

    <section id="externalFiles_section">

      <ul class="nav nav-pills nav-tabs">
        <li class="nav-item" id="toggle_button_error_path">
          <label class="switch" style="margin-top:5px" data-toggle="tooltip" data-placement="bottom" title="Toggle slider to show/hide error path section">
            <input type="checkbox" checked id="toggle_error_path" ng-click="toggleErrorPathSection($event)">
            <span class="slider round"></span>
          </label>
          <li class="nav-item" style="padding:10px;" id="toggle_button_error_path_placeholder">
            <span class="badge badge-warning" style="font-size: 1.1em" data-toggle="tooltip" data-placement="top" title="Toggle slider to show/hide error path section">Show Error Path Section</span>
          </li>
        </li>
        <li class="nav-item" ng-class="{active: tabIsSet(1)}" data-toggle="tooltip" data-placement="top" title="Shows CFA (Control flow Automation) of the Program">
          <a class="nav-link active" data-toggle="pill" href ng-click="setTab(1)" id="set-tab-1">CFA</a>
        </li>
        <li class="nav-item" ng-class="{active: tabIsSet(2)}" data-toggle="tooltip" data-placement="top" title="Shows ARG (Abstract Reachability Graph) of the Program">
          <a class="nav-link" data-toggle="pill" href ng-click="setTab(2)" id="set-tab-2">ARG</a>
        </li>
        <li class="nav-item" ng-class="{active: tabIsSet(3)}" data-toggle="tooltip" data-placement="top" title="Click here for source code of the program">
          <a class="nav-link" data-toggle="pill" href ng-click="setTab(3)" id="set-tab-3">Source</a>
        </li>
        <li class="nav-item" ng-class="{active: tabIsSet(4)}">
          <a class="nav-link" data-toggle="pill" href ng-click="setTab(4)">Log</a>
        </li>
        <li class="nav-item" ng-class="{active: tabIsSet(5)}">
          <a class="nav-link" data-toggle="pill" href ng-click="setTab(5)">Statistics</a>
        </li>
        <li class="nav-item" ng-class="{active: tabIsSet(6)}">
          <a class="nav-link" data-toggle="pill" href ng-click="setTab(6)">Configurations</a>
        </li>
        <div>
          <button id="full_screen_mode" class="btn btn-outline-info btn-lg help_button" ng-click="makeFullScreen()">
            <i class="fas fa-expand"></i> Full Screen Mode</button>
        </div>
        <div class="help_button" data-toggle="tooltip" data-placement="top" title="Get help!">
          <a tabindex="0" role="button" data-container="body" data-toggle="popover" data-html="true" data-placement="bottom" data-trigger="focus"
            data-content="{{help_content}}" class="btn btn-outline-info btn-lg help_button">
            <i class="fas fa-question-circle"></i>
          </a>
        </div>
      </ul>

      <div id="cfa-toolbar" ng-controller="CFAToolbarController">
        <nav class="navbar navbar-light bg-light">
          <div class="nav-item">
            <label>
              <strong>Displayed CFA</strong>
            </label>
            <select class="btn btn-outline-secondary selectpicker" ng-options="f as f for f in functions" ng-model="selectedCFAFunction"
              ng-change="setCFAFunction()">
            </select>
          </div>
          <div class="nav-item">
            <label>
              <strong>Mouse Wheel Zoom</strong>
            </label>
            <span class="button-checkbox">
              <button class="btn btn-outline-secondary" id="cfa-zoom-button" type="button" data-color="primary" ng-click="zoomControl()">
                <i class="far fa-square"></i>
              </button>
            </span>
          </div>
          <div class="nav-item">
            <label>
              <strong>Split Threshold</strong>
            </label>
            <input type="text" aria-label="Split Threshold" id="cfa-split-threshold">
            <button class="btn btn-outline-secondary" type="button" ng-click="redraw()" data-toggle="tooltip" data-placement="top" title="Refresh Split Threshold">
              <i class="fas fa-sync"></i>
            </button>
          </div>
          </ul>
        </nav>
      </div>

      <div id="arg-toolbar" ng-controller="ARGToolbarController">
        <nav class="navbar navbar-light bg-light">
          <div class="nav-item">
            <label>
              <strong>Displayed ARG</strong>
            </label>
            <select class="btn btn-outline-secondary selectpicker" ng-options="s as s for s in argSelections" ng-model="$root.displayedARG"
              ng-change="displayARG()"></select>
          </div>
          <div class="nav-item">
            <strong>Mouse Wheel Zoom</strong>
            </label>
            <span class="button-checkbox">
              <button class="btn btn-outline-secondary" id="arg-zoom-button" type="button" data-color="primary" ng-click="argZoomControl()">
                <i class="far fa-square"></i>
              </button>
            </span>
          </div>
          <div class="nav-item">
            <label>
              <strong>Split Threshold</strong>
            </label>
            <input type="text" aria-label="Split Threshold" id="arg-split-threshold">
            <button class="btn btn-outline-secondary" type="button" ng-click="argRedraw()" data-toggle="tooltip" data-placement="top"
              title="Refresh Split Threshold">
              <i class="fas fa-sync"></i>
            </button>
          </div>
        </nav>
      </div>

      <div id="cfa-container" ng-class="{active: tabIsSet(1)}">
      </div>

      <div id="arg-container" ng-class="{active: tabIsSet(2)}">
      </div>

      <div class="fileContent content" ng-show="tabIsSet(3)" ng-class="{active: tabIsSet(3)}" ng-controller="SourceController">
        <div class="edit-line">
          <div class="dropdown" id="dropdownMenu2">
            <button class="btn btn-outline-secondary dropdown-toggle" type="button" data-toggle="dropdown" aria-haspopup="true" aria-expanded="true">
              Displayed Sourcefile
              <span class="caret"></span>
            </button>
            <ul class="dropdown-menu pre-scrollable">
              <li ng-repeat="file in sourceFiles">
                <a ng-click="setSourceFile($index)">{{file}}</a>
              </li>
            </ul>
          </div>
          <label>
            <strong>{{sourceFiles[selectedSourceFile]}}</strong>
          </label>
        </div>
        <!--SOURCE_CONTENT-->
      </div>
      <div class="fileContent content" ng-show="tabIsSet(4)" ng-class="{active: tabIsSet(4)}">
        <!--LOG-->
      </div>
      <div class="fileContent content" ng-show="tabIsSet(5)" ng-class="{active: tabIsSet(5)}">
        <!--STATISTICS-->
      </div>
      <div class="fileContent content" ng-show="tabIsSet(6)" ng-class="{active: tabIsSet(6)}">
        <!--CONFIGURATION-->
      </div>
    </section>
  </div>
  <div class="tool_tip" id="infoBox" style="z-index: 1; visibility: hidden;">
    <div id="insideBox">
      <span id="boxContent">&nbsp;</span>
    </div>
  </div>
</body>

</html><|MERGE_RESOLUTION|>--- conflicted
+++ resolved
@@ -164,7 +164,6 @@
                     <span class="line-content">{{elem.desc}}</span>
                   </li>
                 </ul>
-<<<<<<< HEAD
 
                 <details>
                   <summary>
@@ -179,8 +178,6 @@
                   </table>
                 </details>
 
-=======
->>>>>>> b7da566b
               </td>
             </tr>
           </table>
@@ -230,7 +227,7 @@
       </ul>
 
       <div id="cfa-toolbar" ng-controller="CFAToolbarController">
-        <nav class="navbar navbar-light bg-light">
+        <nav class="navbar navbar-light bg-light">slid
           <div class="nav-item">
             <label>
               <strong>Displayed CFA</strong>
@@ -311,7 +308,7 @@
                 <a ng-click="setSourceFile($index)">{{file}}</a>
               </li>
             </ul>
-          </div>
+          </div>slid
           <label>
             <strong>{{sourceFiles[selectedSourceFile]}}</strong>
           </label>
