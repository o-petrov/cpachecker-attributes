--- conflicted
+++ resolved
@@ -114,11 +114,8 @@
 import org.sosy_lab.cpachecker.core.interfaces.AbstractState;
 import org.sosy_lab.cpachecker.core.interfaces.Precision;
 import org.sosy_lab.cpachecker.cpa.automaton.AutomatonState;
-<<<<<<< HEAD
 import org.sosy_lab.cpachecker.cpa.constraints.ConstraintsState;
-=======
 import org.sosy_lab.cpachecker.cpa.rtt.NameProvider;
->>>>>>> f3fc9e75
 import org.sosy_lab.cpachecker.cpa.rtt.RTTState;
 import org.sosy_lab.cpachecker.cpa.smg.SMGState;
 import org.sosy_lab.cpachecker.cpa.smg.SMGTransferRelation.SMGAddressValue;
@@ -129,7 +126,6 @@
 import org.sosy_lab.cpachecker.cpa.value.symbolic.type.SymbolicValueFactory;
 import org.sosy_lab.cpachecker.cpa.value.type.ArrayValue;
 import org.sosy_lab.cpachecker.cpa.value.type.BooleanValue;
-import org.sosy_lab.cpachecker.cpa.value.type.EnumConstantValue;
 import org.sosy_lab.cpachecker.cpa.value.type.NullValue;
 import org.sosy_lab.cpachecker.cpa.value.type.NumericValue;
 import org.sosy_lab.cpachecker.cpa.value.type.SymbolicValueFormula;
@@ -1025,14 +1021,10 @@
     pArray.setValue(((JExpression) exp).accept(getVisitor()), index);
   }
 
-<<<<<<< HEAD
-  private void assignUnknownValueToIdentifier(JArraySubscriptExpression pArraySubscriptExpression)
+  private void assignUnknownValueToEnclosingInstanceOfArray(JArraySubscriptExpression pArraySubscriptExpression)
       throws SymbolicBoundReachedException {
-    JExpression arrayExpression = pArraySubscriptExpression.getArrayExpression();
-=======
-  private void assignUnknownValueToEnclosingInstanceOfArray(JArraySubscriptExpression pArraySubscriptExpression) {
+
     JExpression enclosingExpression = pArraySubscriptExpression.getArrayExpression();
->>>>>>> f3fc9e75
 
     if (enclosingExpression instanceof JIdExpression) {
       JIdExpression idExpression = (JIdExpression) enclosingExpression;
@@ -1045,12 +1037,8 @@
         unknownValue = UnknownValue.getInstance();
       }
 
-<<<<<<< HEAD
       state.assignConstant(memLoc, unknownValue, JSimpleType.getUnspecified());
-=======
-      state.assignConstant(memLoc, Value.UnknownValue.getInstance(), JSimpleType.getUnspecified());
-
->>>>>>> f3fc9e75
+
     } else {
       JArraySubscriptExpression enclosingSubscriptExpression = (JArraySubscriptExpression) enclosingExpression;
       ArrayValue enclosingArray = getInnerMostArray(enclosingSubscriptExpression);
@@ -1461,7 +1449,8 @@
 
   private Collection<ValueAnalysisState> strengthenAutomatonStatement(AutomatonState pAutomatonState, ValueAnalysisState pState, CFAEdge pCfaEdge) throws CPATransferException {
 
-    List<CStatementEdge> statementEdges = pAutomatonState.getAsStatementEdges(pCfaEdge.getPredecessor().getFunctionName());
+    List<CStatementEdge> statementEdges = pAutomatonState.getAsStatementEdges(
+        pCfaEdge.getPredecessor().getFunctionName());
 
     ValueAnalysisState state = pState;
 
@@ -1801,56 +1790,7 @@
 
   }
 
-<<<<<<< HEAD
-  private String getObjectScope(RTTState rttState, String methodName,
-      JIdExpression notScopedField) {
-
-    // Could not resolve var
-    if (notScopedField.getDeclaration() == null) {
-      return null;
-    }
-
-    if (notScopedField instanceof JFieldAccess) {
-
-      JIdExpression qualifier = ((JFieldAccess) notScopedField).getReferencedVariable();
-
-      String qualifierScope = getObjectScope(rttState, methodName, qualifier);
-
-      String scopedFieldName =
-          getRTTScopedVariableName(qualifier.getDeclaration(), methodName, qualifierScope);
-
-      if (rttState.contains(scopedFieldName)) {
-        return rttState.getUniqueObjectFor(scopedFieldName);
-      } else {
-        return null;
-      }
-    } else {
-      if (rttState.contains(RTTState.KEYWORD_THIS)) {
-        return rttState.getUniqueObjectFor(RTTState.KEYWORD_THIS);
-      } else {
-        return null;
-      }
-    }
-  }
-
-  private String getRTTScopedVariableName(
-      JSimpleDeclaration decl,
-      String methodName, String uniqueObject) {
-
-    if (decl == null) { return ""; }
-
-    if (decl instanceof JFieldDeclaration && ((JFieldDeclaration) decl).isStatic()) {
-      return decl.getName();
-    } else if (decl instanceof JFieldDeclaration) {
-      return uniqueObject + "::" + decl.getName();
-    } else {
-      return methodName + "::" + decl.getName();
-    }
-  }
-
-
-=======
->>>>>>> f3fc9e75
+
   private static class MissingInformation {
 
     /**
