/*
 *  CPAchecker is a tool for configurable software verification.
 *  This file is part of CPAchecker.
 *
 *  Copyright (C) 2007-2012  Dirk Beyer
 *  All rights reserved.
 *
 *  Licensed under the Apache License, Version 2.0 (the "License");
 *  you may not use this file except in compliance with the License.
 *  You may obtain a copy of the License at
 *
 *      http://www.apache.org/licenses/LICENSE-2.0
 *
 *  Unless required by applicable law or agreed to in writing, software
 *  distributed under the License is distributed on an "AS IS" BASIS,
 *  WITHOUT WARRANTIES OR CONDITIONS OF ANY KIND, either express or implied.
 *  See the License for the specific language governing permissions and
 *  limitations under the License.
 *
 *
 *  CPAchecker web page:
 *    http://cpachecker.sosy-lab.org
 */
package org.sosy_lab.cpachecker.cpa.smg;

import static com.google.common.base.Preconditions.checkNotNull;

import java.io.IOException;
import java.math.BigDecimal;
import java.math.BigInteger;
import java.util.ArrayList;
import java.util.Arrays;
import java.util.Collection;
import java.util.Collections;
import java.util.HashSet;
import java.util.List;
import java.util.Set;
import java.util.logging.Level;

import org.sosy_lab.common.LogManager;
import org.sosy_lab.common.configuration.Configuration;
import org.sosy_lab.common.configuration.FileOption;
import org.sosy_lab.common.configuration.FileOption.Type;
import org.sosy_lab.common.configuration.InvalidConfigurationException;
import org.sosy_lab.common.configuration.Option;
import org.sosy_lab.common.configuration.Options;
import org.sosy_lab.common.io.Files;
import org.sosy_lab.common.io.Path;
import org.sosy_lab.common.io.Paths;
import org.sosy_lab.cpachecker.cfa.ast.IARightHandSide;
import org.sosy_lab.cpachecker.cfa.ast.c.CArraySubscriptExpression;
import org.sosy_lab.cpachecker.cfa.ast.c.CAssignment;
import org.sosy_lab.cpachecker.cfa.ast.c.CBinaryExpression;
import org.sosy_lab.cpachecker.cfa.ast.c.CBinaryExpression.BinaryOperator;
import org.sosy_lab.cpachecker.cfa.ast.c.CCastExpression;
import org.sosy_lab.cpachecker.cfa.ast.c.CCharLiteralExpression;
import org.sosy_lab.cpachecker.cfa.ast.c.CComplexCastExpression;
import org.sosy_lab.cpachecker.cfa.ast.c.CDeclaration;
import org.sosy_lab.cpachecker.cfa.ast.c.CDesignatedInitializer;
import org.sosy_lab.cpachecker.cfa.ast.c.CExpression;
import org.sosy_lab.cpachecker.cfa.ast.c.CFieldReference;
import org.sosy_lab.cpachecker.cfa.ast.c.CFloatLiteralExpression;
import org.sosy_lab.cpachecker.cfa.ast.c.CFunctionCall;
import org.sosy_lab.cpachecker.cfa.ast.c.CFunctionCallAssignmentStatement;
import org.sosy_lab.cpachecker.cfa.ast.c.CFunctionCallExpression;
import org.sosy_lab.cpachecker.cfa.ast.c.CFunctionCallStatement;
import org.sosy_lab.cpachecker.cfa.ast.c.CFunctionDeclaration;
import org.sosy_lab.cpachecker.cfa.ast.c.CIdExpression;
import org.sosy_lab.cpachecker.cfa.ast.c.CImaginaryLiteralExpression;
import org.sosy_lab.cpachecker.cfa.ast.c.CInitializer;
import org.sosy_lab.cpachecker.cfa.ast.c.CInitializerExpression;
import org.sosy_lab.cpachecker.cfa.ast.c.CInitializerList;
import org.sosy_lab.cpachecker.cfa.ast.c.CIntegerLiteralExpression;
import org.sosy_lab.cpachecker.cfa.ast.c.CLeftHandSide;
import org.sosy_lab.cpachecker.cfa.ast.c.CParameterDeclaration;
import org.sosy_lab.cpachecker.cfa.ast.c.CPointerExpression;
import org.sosy_lab.cpachecker.cfa.ast.c.CRightHandSide;
import org.sosy_lab.cpachecker.cfa.ast.c.CRightHandSideVisitor;
import org.sosy_lab.cpachecker.cfa.ast.c.CStatement;
import org.sosy_lab.cpachecker.cfa.ast.c.CUnaryExpression;
import org.sosy_lab.cpachecker.cfa.ast.c.CUnaryExpression.UnaryOperator;
import org.sosy_lab.cpachecker.cfa.ast.c.CVariableDeclaration;
import org.sosy_lab.cpachecker.cfa.ast.c.DefaultCExpressionVisitor;
import org.sosy_lab.cpachecker.cfa.model.CFAEdge;
import org.sosy_lab.cpachecker.cfa.model.c.CAssumeEdge;
import org.sosy_lab.cpachecker.cfa.model.c.CDeclarationEdge;
import org.sosy_lab.cpachecker.cfa.model.c.CFunctionCallEdge;
import org.sosy_lab.cpachecker.cfa.model.c.CFunctionEntryNode;
import org.sosy_lab.cpachecker.cfa.model.c.CFunctionReturnEdge;
import org.sosy_lab.cpachecker.cfa.model.c.CFunctionSummaryEdge;
import org.sosy_lab.cpachecker.cfa.model.c.CReturnStatementEdge;
import org.sosy_lab.cpachecker.cfa.model.c.CStatementEdge;
import org.sosy_lab.cpachecker.cfa.types.MachineModel;
import org.sosy_lab.cpachecker.cfa.types.c.CArrayType;
import org.sosy_lab.cpachecker.cfa.types.c.CCompositeType;
import org.sosy_lab.cpachecker.cfa.types.c.CNumericTypes;
import org.sosy_lab.cpachecker.cfa.types.c.CPointerType;
import org.sosy_lab.cpachecker.cfa.types.c.CProblemType;
import org.sosy_lab.cpachecker.cfa.types.c.CType;
import org.sosy_lab.cpachecker.core.interfaces.AbstractState;
import org.sosy_lab.cpachecker.core.interfaces.Precision;
import org.sosy_lab.cpachecker.core.interfaces.TransferRelation;
<<<<<<< HEAD
import org.sosy_lab.cpachecker.cpa.explicit.ExplicitNumericValue;
=======
import org.sosy_lab.cpachecker.cpa.automaton.AutomatonState;
>>>>>>> eb7307f5
import org.sosy_lab.cpachecker.cpa.explicit.ExplicitState;
import org.sosy_lab.cpachecker.cpa.explicit.ExplicitValueBase;
import org.sosy_lab.cpachecker.cpa.explicit.SMGExplicitCommunicator;
import org.sosy_lab.cpachecker.cpa.smg.SMGExpressionEvaluator.AssumeVisitor;
import org.sosy_lab.cpachecker.cpa.smg.SMGExpressionEvaluator.LValueAssignmentVisitor;
import org.sosy_lab.cpachecker.cpa.smg.objects.SMGObject;
import org.sosy_lab.cpachecker.exceptions.CPATransferException;
import org.sosy_lab.cpachecker.exceptions.UnrecognizedCCodeException;

import com.google.common.collect.ImmutableSet;


@Options(prefix = "cpa.smg")
public class SMGTransferRelation implements TransferRelation {

  @Option(name = "exportSMG.file", description = "Filename format for SMG graph dumps")
  @FileOption(Type.OUTPUT_FILE)
  private Path exportSMGFilePattern = Paths.get("smg-%s.dot");

  @Option(description = "with this option enabled, a check for unreachable memory occurs whenever a function returns, and not only at the end of the main function")
  private boolean checkForMemLeaksAtEveryFrameDrop = true;

  @Option(description = "with this option enabled, memory that is not freed before the end of main is reported as memleak even if it is reachable from local variables in main")
  private boolean handleNonFreedMemoryInMainAsMemLeak = false;

  @Option(name = "exportSMGwhen", description = "Describes when SMG graphs should be dumped. One of: {never, leaf, interesting, every}")
  private String exportSMG = "never";

  @Option(name="enableMallocFail", description = "If this Option is enabled, failure of malloc" + "is simulated")
  private boolean enableMallocFailure = true;

  @Option(name="handleUnknownFunctions", description = "Sets how unknown functions are handled. One of: {strict, assume_safe}")
  private String handleUnknownFunctions = "strict";

  final private LogManager logger;
  final private MachineModel machineModel;

  private final SMGRightHandSideEvaluator expressionEvaluator;

  /**
   * Indicates whether the executed statement could result
   * in a failure of the malloc function.
   */
  private boolean possibleMallocFail;

  /**
   * Contains the alternate fail State.
   */
  private SMGState mallocFailState;

  /**
   * This List is used to communicate the missing
   * Information needed from other cpas.
   * (at the moment specifically SMG)
   */
  private List<MissingInformation> missingInformationList;

  /**
   * Save the old State for strengthen.
   */
  private SMGState oldState;

  /**
   * name for the special variable used as container for return values of functions
   */
  public static final String FUNCTION_RETURN_VAR = "___cpa_temp_result_var_";

  private class SMGBuiltins {

    private static final int MEMSET_BUFFER_PARAMETER = 0;
    private static final int MEMSET_CHAR_PARAMETER = 1;
    private static final int MEMSET_COUNT_PARAMETER = 2;
    private static final int CALLOC_NUM_PARAMETER = 0;
    private static final int CALLOC_SIZE_PARAMETER = 1;
    private static final int MALLOC_PARAMETER = 0;

    private final Set<String> BUILTINS = new HashSet<>(Arrays.asList(
        new String[] {
            "__VERIFIER_BUILTIN_PLOT",
            "malloc",
            "free",
            "memset",
            "calloc",
            //TODO: Properly model printf (dereferences and stuff)
            //TODO: General modelling system for functions which do not modify state?
            "printf",
        }));

    private void dumpSMGPlot(String name, SMGState currentState, String location) {
      if (exportSMGFilePattern != null && currentState != null) {
        if (name == null) {
          if (currentState.getPredecessor() == null) {
            name = String.format("initial-%03d", currentState.getId());
          } else {
            name = String.format("%03d-%03d", currentState.getPredecessor().getId(), currentState.getId());
          }
        }
        name = name.replace("\"", "");
        Path outputFile = getOutputFile(exportSMGFilePattern, name);
        try {
          String dot = getDot(currentState, name, location);
          Files.writeFile(outputFile, dot);
        } catch (IOException e) {
          logger.logUserException(Level.WARNING, e, "Could not write SMG " + name + " to file");
        }
      }
    }

    protected Path getOutputFile(Path pExportSMGFilePattern, String pName) {
      return Paths.get(String.format(pExportSMGFilePattern.toAbsolutePath().getPath(), pName));
    }

    protected String getDot(SMGState pCurrentState, String pName, String pLocation) {
      return pCurrentState.toDot(pName, pLocation);
    }

    public final void evaluateVBPlot(CFunctionCallExpression functionCall, SMGState currentState) {
      String name = functionCall.getParameterExpressions().get(0).toASTString();
      dumpSMGPlot(name, currentState, functionCall.toString());
    }

    // TODO: Seems like there is large code sharing with evaluate calloc
    public final SMGEdgePointsTo evaluateMalloc(CFunctionCallExpression functionCall, SMGState currentState, CFAEdge cfaEdge)
        throws CPATransferException {
      CRightHandSide sizeExpr;

      try {
        sizeExpr = functionCall.getParameterExpressions().get(MALLOC_PARAMETER);
      } catch (IndexOutOfBoundsException e) {
        logger.logDebugException(e);
        throw new UnrecognizedCCodeException("Malloc argument not found.", cfaEdge, functionCall);
      }

      SMGExplicitValue value = evaluateExplicitValue(currentState, cfaEdge, sizeExpr);

      if (value.isUnknown()) {
        //throw new UnrecognizedCCodeException("Not able to compute allocation size", cfaEdge);
        return null;
      }

      String allocation_label = "malloc_ID" + SMGValueFactory.getNewValue() + "_Line:" + functionCall.getFileLocation().getStartingLineNumber();
      SMGEdgePointsTo new_pointer = currentState.addNewHeapAllocation(value.getAsInt(), allocation_label);

      possibleMallocFail = true;
      return new_pointer;
    }

    public final SMGEdgePointsTo evaluateMemset(CFunctionCallExpression functionCall,
        SMGState currentState, CFAEdge cfaEdge) throws CPATransferException {

      //evaluate function: void *memset( void *buffer, int ch, size_t count );

      CExpression bufferExpr;
      CExpression chExpr;
      CExpression countExpr;

      try {
        bufferExpr = functionCall.getParameterExpressions().get(MEMSET_BUFFER_PARAMETER);
      } catch (IndexOutOfBoundsException e) {
        logger.logDebugException(e);
        throw new UnrecognizedCCodeException("Memset buffer argument not found.", cfaEdge, functionCall);
      }

      try {
        chExpr = functionCall.getParameterExpressions().get(MEMSET_CHAR_PARAMETER);
      } catch (IndexOutOfBoundsException e) {
        logger.logDebugException(e);
        throw new UnrecognizedCCodeException("Memset ch argument not found.", cfaEdge, functionCall);
      }

      try {
        countExpr = functionCall.getParameterExpressions().get(MEMSET_COUNT_PARAMETER);
      } catch (IndexOutOfBoundsException e) {
        logger.logDebugException(e);
        throw new UnrecognizedCCodeException("Memset count argument not found.", cfaEdge, functionCall);
      }

      SMGAddressValue bufferAddress = evaluateAddress(currentState, cfaEdge, bufferExpr);

      SMGExplicitValue countValue = evaluateExplicitValue(currentState, cfaEdge, countExpr);

      if (bufferAddress.isUnknown() || countValue.isUnknown()) {
        return null;
      }

      SMGEdgePointsTo pointer = currentState.getPointerFromValue(bufferAddress.getAsInt());

      long count = countValue.getAsLong();

      SMGObject bufferMemory =  bufferAddress.getObject();

      int offset =  bufferAddress.getOffset().getAsInt();

      //TODO write explicit Value into smg
      SMGSymbolicValue ch = evaluateExpressionValue(currentState, cfaEdge, chExpr);

      if (ch.isUnknown()) {
        throw new UnrecognizedCCodeException("Can't simulate memset", cfaEdge, functionCall);
      }

      SMGExpressionEvaluator expEvaluator = new SMGExpressionEvaluator(logger, machineModel);

      SMGExplicitValue expValue = expEvaluator.evaluateExplicitValue(currentState, cfaEdge, chExpr);

      if (ch.equals(SMGKnownSymValue.ZERO)) {
        // Create one large edge
        writeValue(currentState, bufferMemory, offset, count, ch, cfaEdge);
      } else {
        // We need to create many edges, one for each character written
        // memset() copies ch into the first count characters of buffer
        for (int c = 0; c < count; c++) {
          writeValue(currentState, bufferMemory, offset + c, AnonymousTypes.dummyChar, ch, cfaEdge);
        }

        if (!expValue.isUnknown()) {
          currentState.putExplicit((SMGKnownSymValue) ch, (SMGKnownExpValue) expValue);
        }
      }

      return pointer;
    }

    protected SMGSymbolicValue evaluateExpressionValue(SMGState smgState, CFAEdge cfaEdge, CExpression rValue)
        throws CPATransferException {

      return expressionEvaluator.evaluateExpressionValue(smgState, cfaEdge, rValue);
    }

    protected SMGExplicitValue evaluateExplicitValue(SMGState pState, CFAEdge pCfaEdge, CRightHandSide pRValue)
        throws CPATransferException {

      return expressionEvaluator.evaluateExplicitValue(pState, pCfaEdge, pRValue);
    }

    protected SMGAddressValue evaluateAddress(SMGState pState, CFAEdge pCfaEdge, CRightHandSide pRvalue) throws CPATransferException {
      return expressionEvaluator.evaluateAddress(pState, pCfaEdge, pRvalue);
    }

    public final SMGEdgePointsTo evaluateCalloc(CFunctionCallExpression functionCall,
        SMGState currentState, CFAEdge cfaEdge) throws CPATransferException {

      CExpression numExpr;
      CExpression sizeExpr;

      try {
        numExpr = functionCall.getParameterExpressions().get(CALLOC_NUM_PARAMETER);
      } catch (IndexOutOfBoundsException e) {
        logger.logDebugException(e);
        throw new UnrecognizedCCodeException("Calloc num argument not found.", cfaEdge, functionCall);
      }

      try {
        sizeExpr = functionCall.getParameterExpressions().get(CALLOC_SIZE_PARAMETER);
      } catch (IndexOutOfBoundsException e) {
        logger.logDebugException(e);
        throw new UnrecognizedCCodeException("Calloc size argument not found.", cfaEdge, functionCall);
      }

      SMGExplicitValue numValue = expressionEvaluator.evaluateExplicitValue(currentState, cfaEdge, numExpr);
      SMGExplicitValue sizeValue = expressionEvaluator.evaluateExplicitValue(currentState, cfaEdge, sizeExpr);

      if (numValue.isUnknown() || sizeValue.isUnknown()) {
        //throw new UnrecognizedCCodeException(
          //"Not able to compute allocation size", cfaEdge);
        return null;
      }

      int num = numValue.getAsInt();
      int size = sizeValue.getAsInt();

      String allocation_label = "Calloc_ID" + SMGValueFactory.getNewValue() + "_Line:" + functionCall.getFileLocation().getStartingLineNumber();
      SMGEdgePointsTo new_pointer = currentState.addNewHeapAllocation(num * size, allocation_label);

      currentState.writeValue(new_pointer.getObject(), 0, AnonymousTypes.createTypeWithLength(size), SMGKnownSymValue.ZERO);

      possibleMallocFail = true;
      return new_pointer;
    }

    public final void evaluateFree(CFunctionCallExpression pFunctionCall, SMGState currentState,
        CFAEdge cfaEdge) throws CPATransferException {
      CExpression pointerExp;

      try {
        pointerExp = pFunctionCall.getParameterExpressions().get(0);
      } catch (IndexOutOfBoundsException e) {
        logger.logDebugException(e);
        throw new UnrecognizedCCodeException("Bulit in function free has no parameter", cfaEdge, pFunctionCall);
      }

      SMGAddressValue address = expressionEvaluator.evaluateAddress(currentState, cfaEdge, pointerExp);

      if (address.isUnknown()) {
        currentState.setInvalidFree();
        return;
      }

      SMGEdgePointsTo pointer;

      if (currentState.isPointer(address.getAsInt())) {
        pointer = currentState.getPointerFromValue(address.getAsInt());
      } else {
        pointer = new SMGEdgePointsTo(address.getAsInt(), address.getObject(), address.getOffset().getAsInt());
      }

      if (address.getAsInt() == 0) {
        logger.log(Level.WARNING, "The argument of a free invocation: "
            + cfaEdge.getRawStatement() + ", in Line "
            + pFunctionCall.getFileLocation().getStartingLineNumber() + " is 0");

      } else {
        currentState.free(pointer.getValue(), pointer.getOffset(), pointer.getObject());
      }
    }

    public final boolean isABuiltIn(String functionName) {
      return (BUILTINS.contains(functionName) || isNondetBuiltin(functionName));
    }

    private static final String NONDET_PREFIX = "__VERIFIER_nondet_";
    private boolean isNondetBuiltin(String pFunctionName) {
      return pFunctionName.startsWith(NONDET_PREFIX) || pFunctionName.equals("nondet_int");
    }
  }

  final private SMGBuiltins builtins = new SMGBuiltins();

  private void plotWhenConfigured(String pConfig, String pName, SMGState pState, String pLocation ) {
    //TODO: A variation for more pConfigs

    if (pConfig.equals(exportSMG)){
      builtins.dumpSMGPlot(pName, pState, pLocation);
    }
  }

  public SMGTransferRelation(Configuration config, LogManager pLogger,
      MachineModel pMachineModel) throws InvalidConfigurationException {
    config.inject(this);
    logger = pLogger;
    machineModel = pMachineModel;
    expressionEvaluator = new SMGRightHandSideEvaluator(logger, machineModel);
  }

  @Override
  public Collection<? extends AbstractState> getAbstractSuccessors(AbstractState state, Precision precision,
      CFAEdge cfaEdge) throws CPATransferException, InterruptedException {
    logger.log(Level.FINEST, "SMG GetSuccessor >>");
    logger.log(Level.FINEST, "Edge:", cfaEdge.getEdgeType());
    logger.log(Level.FINEST, "Code:", cfaEdge.getCode());

    SMGState successor;

    SMGState smgState = (SMGState) state;

    setInfo(smgState);

    switch (cfaEdge.getEdgeType()) {
    case DeclarationEdge:
      successor = handleDeclaration(smgState, (CDeclarationEdge) cfaEdge);
      break;

    case StatementEdge:
      successor = handleStatement(smgState, (CStatementEdge) cfaEdge);
      plotWhenConfigured("interesting", null, successor, cfaEdge.getDescription());
      break;

      // this is an assumption, e.g. if (a == b)
    case AssumeEdge:
      CAssumeEdge assumeEdge = (CAssumeEdge) cfaEdge;
      successor = handleAssumption(smgState, assumeEdge.getExpression(),
          cfaEdge, assumeEdge.getTruthAssumption());
      plotWhenConfigured("interesting", null, successor, cfaEdge.getDescription());
      break;

    case FunctionCallEdge:
      CFunctionCallEdge functionCallEdge = (CFunctionCallEdge) cfaEdge;
      successor = handleFunctionCall(smgState, functionCallEdge);
      plotWhenConfigured("interesting", null, successor, cfaEdge.getDescription());
      break;

    // this is a return edge from function, this is different from return statement
    // of the function. See case for statement edge for details
    case FunctionReturnEdge:
      CFunctionReturnEdge functionReturnEdge = (CFunctionReturnEdge) cfaEdge;
      successor = handleFunctionReturn(smgState, functionReturnEdge);
      successor.dropStackFrame();
      if (checkForMemLeaksAtEveryFrameDrop) {
        successor.pruneUnreachable();
      }
      plotWhenConfigured("interesting", null, successor, cfaEdge.getDescription());
      break;

    case ReturnStatementEdge:
      CReturnStatementEdge returnEdge = (CReturnStatementEdge) cfaEdge;
      // this statement is a function return, e.g. return (a);
      // note that this is different from return edge
      // this is a statement edge which leads the function to the
      // last node of its CFA, where return edge is from that last node
      // to the return site of the caller function
      successor = handleExitFromFunction(smgState, returnEdge);

      // if this is the entry function, there is no FunctionReturnEdge
      // so we have to check for memleaks here
      if (returnEdge.getSuccessor().getNumLeavingEdges() == 0) {
        // Ugly, but I do not know how to do better
        // TODO: Handle leaks at any program exit point (abort, etc.)

        if (handleNonFreedMemoryInMainAsMemLeak) {
          successor.dropStackFrame();
        }
        successor.pruneUnreachable();
      }
      plotWhenConfigured("interesting", null, successor, cfaEdge.getDescription());
      break;

    default:
      successor = smgState;
    }

    Collection<SMGState> result;

    if (successor == null) {
      result = Collections.emptySet();
    } else if (mallocFailState != null && enableMallocFailure) {
      // Return a successor for malloc succeeding, and one for malloc failing.
      successor.setPredecessor(smgState);
      mallocFailState.setPredecessor(smgState);
      result = ImmutableSet.of(successor, mallocFailState);
      mallocFailState = null;
    } else {
      successor.setPredecessor(smgState);
      result = Collections.singleton(successor);
    }

    for (SMGState smg : result) {
      plotWhenConfigured("every", null, smg, cfaEdge.getDescription());
    }

    return result;
  }

  private void setInfo(SMGState pOldState) {
    missingInformationList = new ArrayList<>(5);
    oldState = new SMGState(pOldState);
    expressionEvaluator.reset();
  }

  private SMGState handleExitFromFunction(SMGState smgState,
      CReturnStatementEdge returnEdge) throws CPATransferException {

    CExpression returnExp = returnEdge.getExpression();

    if (returnExp == null) {
      returnExp = CNumericTypes.ZERO; // this is the default in C
    }

    logger.log(Level.FINEST, "Handling return Statement: ", returnExp);

    CType expType = expressionEvaluator.getRealExpressionType(returnExp);
    SMGObject tmpFieldMemory = smgState.getFunctionReturnObject();

    if (tmpFieldMemory != null) {
      return handleAssignmentToField(smgState, returnEdge, tmpFieldMemory, 0, expType, returnExp);
    }

    return smgState;
  }

  private SMGState handleFunctionReturn(SMGState smgState,
      CFunctionReturnEdge functionReturnEdge) throws CPATransferException {

    logger.log(Level.FINEST, "Handling function return");

    CFunctionSummaryEdge summaryEdge = functionReturnEdge.getSummaryEdge();
    CFunctionCall exprOnSummary = summaryEdge.getExpression();

    SMGState newState = new SMGState(smgState);

    // We create a temporary State to get the LValue of the Stack_Frame above
    // the current one
    //TODO A method in the SMG to get Variables from a Stack above the current Stack.
    SMGState tmpState = new SMGState(smgState);

    tmpState.dropStackFrame();
    tmpState.pruneUnreachable(); // TODO necessary?

    if (exprOnSummary instanceof CFunctionCallAssignmentStatement) {

      // Assign the return value to the lValue of the functionCallAssignment

      CExpression lValue = ((CFunctionCallAssignmentStatement) exprOnSummary).getLeftHandSide();

      CType lValueType = expressionEvaluator.getRealExpressionType(lValue);

      CType rValueType = expressionEvaluator.getRealExpressionType(((CFunctionCallAssignmentStatement) exprOnSummary).getRightHandSide());

      SMGSymbolicValue rValue = getFunctionReturnValue(newState, rValueType, functionReturnEdge);

      SMGAddress address = null;

      LValueAssignmentVisitor visitor = expressionEvaluator.getLValueAssignmentVisitor(functionReturnEdge, tmpState);

      address = lValue.accept(visitor);

      if (!address.isUnknown()) {

        if (rValue.isUnknown()) {
          rValue = SMGKnownSymValue.valueOf(SMGValueFactory.getNewValue());
        }

        SMGObject object = address.getObject();

        int offset = address.getOffset().getAsInt();

        assignFieldToState(newState, functionReturnEdge, object, offset, lValueType, rValue, rValueType);
      } else {
        //TODO missingInformation, exception
      }
    }

    return newState;
  }

  private SMGSymbolicValue getFunctionReturnValue(SMGState smgState, CType type, CFAEdge pCFAEdge) throws SMGInconsistentException, UnrecognizedCCodeException {

    SMGObject tmpMemory = smgState.getFunctionReturnObject();

    return expressionEvaluator.readValue(smgState, tmpMemory, SMGKnownExpValue.ZERO, type, pCFAEdge);
  }

  private SMGState handleFunctionCall(SMGState smgState, CFunctionCallEdge callEdge)
      throws CPATransferException, SMGInconsistentException  {

    CFunctionEntryNode functionEntryNode = callEdge.getSuccessor();

    logger.log(Level.FINEST, "Handling function call: ", functionEntryNode.getFunctionName());

    SMGState newState = new SMGState(smgState);

    CFunctionDeclaration functionDeclaration = functionEntryNode.getFunctionDefinition();
    newState.addStackFrame(functionDeclaration);

    List<CParameterDeclaration> paramDecl = functionEntryNode.getFunctionParameters();
    List<? extends CExpression> arguments = callEdge.getArguments();

    if (!callEdge.getSuccessor().getFunctionDefinition().getType().takesVarArgs()) {
      //TODO Parameter with varArgs
      assert (paramDecl.size() == arguments.size());
    }

    // get value of actual parameter in caller function context
    for (int i = 0; i < paramDecl.size(); i++) {

      CExpression exp = arguments.get(i);

      String varName = paramDecl.get(i).getName();
      CType cType = expressionEvaluator.getRealExpressionType(paramDecl.get(i));

      SMGObject newObject = newState.addLocalVariable(cType, varName);

      // We want to write a possible new Address in the new State, but
      // explore the old state for the parameters
      assignFieldToState(newState, smgState, callEdge, newObject, 0, cType, exp);
    }

    return newState;
  }

  private SMGState handleAssumption(SMGState smgState, CExpression expression, CFAEdge cfaEdge,
      boolean truthValue) throws CPATransferException {

    // get the value of the expression (either true[-1], false[0], or unknown[null])
    AssumeVisitor visitor = expressionEvaluator.getAssumeVisitor(cfaEdge, smgState);
    SMGSymbolicValue value = expression.accept(visitor);

    if (! value.isUnknown()) {
      if ((truthValue && value.equals(SMGKnownSymValue.TRUE)) ||
          (!truthValue && value.equals(SMGKnownSymValue.FALSE))) {
        return smgState;
      } else {
        // This signals that there are no new States reachable from this State i. e. the
        // Assumption does not hold.
        return null;
      }
    }

    SMGExplicitValue explicitValue = expressionEvaluator.evaluateExplicitValue(smgState, cfaEdge, expression);

    if (expressionEvaluator.isMissingExplicitInformation()) {
      missingInformationList.add(new MissingInformation(truthValue, expression));
      expressionEvaluator.reset();
    }

    if (explicitValue.isUnknown()) {
      SMGState newState = new SMGState(smgState);
      /*
      Changing the state here breaks strengthen of ExplicitCPA
      which acceses newState instead of oldState.
      if (visitor.impliesEqOn(truthValue)) {
        newState.identifyEqualValues(visitor.knownVal1, visitor.knownVal2);
      } else if (visitor.impliesNeqOn(truthValue)) {
        newState.identifyNonEqualValues(visitor.knownVal1, visitor.knownVal2);
      }
      */

      expressionEvaluator.deriveFurtherInformation(newState, truthValue, cfaEdge, expression);
      return newState;
    } else if ((truthValue && explicitValue.equals(SMGKnownExpValue.ONE))
        || (!truthValue && explicitValue.equals(SMGKnownExpValue.ZERO))) {
      return smgState;
    } else {
      // This signals that there are no new States reachable from this State i. e. the
      // Assumption does not hold.
      return null;
    }
  }

  private SMGState handleStatement(SMGState pState, CStatementEdge pCfaEdge) throws CPATransferException {
    logger.log(Level.FINEST, ">>> Handling statement");
    SMGState newState;

    CStatement cStmt = pCfaEdge.getStatement();

    if (cStmt instanceof CAssignment) {
      CAssignment cAssignment = (CAssignment) cStmt;
      CExpression lValue = cAssignment.getLeftHandSide();
      CRightHandSide rValue = cAssignment.getRightHandSide();

      newState = handleAssignment(pState, pCfaEdge, lValue, rValue);
    } else if (cStmt instanceof CFunctionCallStatement) {

      CFunctionCallStatement cFCall = (CFunctionCallStatement) cStmt;
      CFunctionCallExpression cFCExpression = cFCall.getFunctionCallExpression();
      CExpression fileNameExpression = cFCExpression.getFunctionNameExpression();
      boolean isRequiered = false;
      String functionName = fileNameExpression.toASTString();

      if (builtins.isABuiltIn(functionName)) {
        newState = new SMGState(pState);
        switch (functionName) {
        case "__VERIFIER_BUILTIN_PLOT":
          builtins.evaluateVBPlot(cFCExpression, newState);
          expressionEvaluator.reset();
          missingInformationList.add(new MissingInformation(cFCExpression, false));
          break;
        case "free":
          builtins.evaluateFree(cFCExpression, newState, pCfaEdge);
          break;
        case "malloc":
          logger.log(Level.WARNING, "Calling malloc and not using the result, resulting in memory leak at line "
              + pCfaEdge.getLineNumber());
          newState.setMemLeak();
          isRequiered = true;
          break;
        case "calloc":
          logger.log(Level.WARNING, "Calling calloc and not using the result, resulting in memory leak at line "
              + pCfaEdge.getLineNumber());
          newState.setMemLeak();
          isRequiered = true;
          break;
        case "memset":
          builtins.evaluateMemset(cFCExpression, newState, pCfaEdge);
          break;
        case "printf":
          return new SMGState(pState);
        }

        if(expressionEvaluator.missingExplicitInformation) {
          missingInformationList.add(new MissingInformation(cFCExpression, isRequiered));
          expressionEvaluator.reset();
        }

      } else {
        switch (handleUnknownFunctions) {
        case "strict":
          throw new CPATransferException("Unknown function '" + functionName + "' may be unsafe. See the cpa.smg.handleUnknownFunction option.");
        case "assume_safe":
          return new SMGState(pState);
        }
        throw new AssertionError();
      }
    } else {
      newState = new SMGState(pState);
    }

    return newState;
  }

  private SMGState handleAssignment(SMGState state, CFAEdge cfaEdge, CExpression lValue,
      CRightHandSide rValue) throws CPATransferException {

    SMGState newState;
    logger.log(Level.FINEST, "Handling assignment:", lValue, "=", rValue);

    LValueAssignmentVisitor visitor = expressionEvaluator.getLValueAssignmentVisitor(cfaEdge, state);

    SMGAddress addressOfField = lValue.accept(visitor);

    CType fieldType = expressionEvaluator.getRealExpressionType(lValue);

    if (addressOfField.isUnknown()) {
      addMissingInformation(lValue, rValue);
      //TODO: Really? I would say that when we do not know where to write a value, we are in trouble
      /* Maybe defining it as relevant? In some cases, we can get the address through the explicitCPA.
       * In all other cases we could give an Invalid Write*/
      return new SMGState(state);
    }

    newState =
        handleAssignmentToField(state, cfaEdge, addressOfField.getObject(),
            addressOfField.getOffset().getAsInt(), fieldType, rValue);

    return newState;
  }

  private void addMissingInformation(CExpression pLValue, CRightHandSide pRValue) {
    missingInformationList.add(new MissingInformation(pLValue, pRValue, false));
  }

  private void assignFieldToState(SMGState newState, CFAEdge cfaEdge,
      SMGObject memoryOfField, int fieldOffset, CType pFieldType, CRightHandSide rValue)
      throws CPATransferException {

    assignFieldToState(newState, newState, cfaEdge, memoryOfField, fieldOffset, pFieldType, rValue);
  }

  private void assignFieldToState(SMGState newState, SMGState readState, CFAEdge cfaEdge,
      SMGObject memoryOfField, int fieldOffset, CType pFieldType, CRightHandSide rValue)
      throws CPATransferException {

    CType rValueType = expressionEvaluator.getRealExpressionType(rValue);

    //TODO also evaluate explicit value and assign to symbolic value
    SMGSymbolicValue value = expressionEvaluator.evaluateExpressionValue(readState, cfaEdge, rValue);

    if (value.isUnknown()) {

      if (expressionEvaluator.isMissingExplicitInformation()) {
        addMissingInformation(memoryOfField, fieldOffset, rValue, expressionEvaluator.isRequiered());
        expressionEvaluator.reset();
      }

      value = SMGKnownSymValue.valueOf(SMGValueFactory.getNewValue());

      if (newValueIsNeqZero(newState, cfaEdge, rValue)) {
        newState.identifyEqualValues((SMGKnownSymValue)value, SMGKnownSymValue.ZERO);
      }
    }

    SMGExpressionEvaluator expEvaluator = new SMGExpressionEvaluator(logger, machineModel);

    SMGExplicitValue expValue = expEvaluator.evaluateExplicitValue(newState, cfaEdge, rValue);

    assignFieldToState(newState, cfaEdge, memoryOfField, fieldOffset, pFieldType, value, rValueType);

    if (!expValue.isUnknown()) {
      newState.putExplicit((SMGKnownSymValue) value, (SMGKnownExpValue) expValue);
    }
  }

  private void addMissingInformation(SMGObject pMemoryOfField, int pFieldOffset, CRightHandSide pRValue,
      boolean isRequiered) {

    SMGAddress address = SMGAddress.valueOf(pMemoryOfField, SMGKnownExpValue.valueOf(pFieldOffset));

    missingInformationList.add(
        new MissingInformation(address, pRValue, isRequiered));
  }

  private void assignFieldToState(SMGState newState, CFAEdge cfaEdge,
      SMGObject memoryOfField, int fieldOffset, CType pFieldType, SMGSymbolicValue value, CType rValueType)
      throws UnrecognizedCCodeException, SMGInconsistentException {

    if (memoryOfField.getSize() < expressionEvaluator.getSizeof(cfaEdge, rValueType)) {
      logger.log(Level.WARNING, "Attempting to write " + expressionEvaluator.getSizeof(cfaEdge, rValueType) +
          " bytes into a field with size " + memoryOfField.getSize() + "bytes.\n" +
          "Line " + cfaEdge.getLineNumber() + ": " + cfaEdge.getRawStatement());
    }

    if (expressionEvaluator.isStructOrUnionType(rValueType)) {
      assignStruct(newState, memoryOfField, fieldOffset, rValueType, value, cfaEdge);
    } else {
      writeValue(newState, memoryOfField, fieldOffset, rValueType, value, cfaEdge);
    }
  }

  private void assignStruct(SMGState pNewState, SMGObject pMemoryOfField,
      int pFieldOffset, CType pRValueType, SMGSymbolicValue pValue,
      CFAEdge pCfaEdge) throws SMGInconsistentException,
      UnrecognizedCCodeException {

    if (pValue instanceof SMGKnownAddVal) {
      SMGKnownAddVal structAddress = (SMGKnownAddVal) pValue;

      SMGObject source = structAddress.getObject();
      int structOffset = structAddress.getOffset().getAsInt();
      int structSize = structOffset + expressionEvaluator.getSizeof(pCfaEdge, pRValueType);
      pNewState.copy(source, pMemoryOfField,
          structOffset, structSize, pFieldOffset);
    }
  }
  private void writeValue(SMGState pNewState, SMGObject pMemoryOfField, int pFieldOffset, long pSizeType,
      SMGSymbolicValue pValue, CFAEdge pEdge) throws UnrecognizedCCodeException, SMGInconsistentException {
    writeValue(pNewState, pMemoryOfField, pFieldOffset, AnonymousTypes.createTypeWithLength(pSizeType), pValue, pEdge);
  }

  private void writeValue(SMGState pNewState, SMGObject pMemoryOfField, int pFieldOffset, CType pRValueType,
      SMGSymbolicValue pValue, CFAEdge pEdge) throws SMGInconsistentException, UnrecognizedCCodeException {

    boolean doesNotFitIntoObject = pFieldOffset < 0
        || pFieldOffset + expressionEvaluator.getSizeof(pEdge, pRValueType) > pMemoryOfField.getSize();

    if (doesNotFitIntoObject) {
      // Field does not fit size of declared Memory
      logger.log(Level.WARNING, "Field " + "(" + pFieldOffset + ", " + pRValueType.toASTString("") + ")" +
          " does not fit object " + pMemoryOfField.toString() + ".\n Line: " + pEdge.getLineNumber());

      pNewState.setInvalidWrite();
      return;
    }

    if (pValue.isUnknown() || pNewState == null) {
      return;
    }

    pNewState.writeValue(pMemoryOfField, pFieldOffset, pRValueType, pValue);
  }

  private SMGState handleAssignmentToField(SMGState state, CFAEdge cfaEdge,
      SMGObject memoryOfField, int fieldOffset, CType pFieldType, CRightHandSide rValue)
      throws CPATransferException {

    SMGState newState = new SMGState(state);

    assignFieldToState(newState, cfaEdge, memoryOfField, fieldOffset, pFieldType, rValue);

    // If Assignment contained malloc, handle possible fail with
    // alternate State
    if (possibleMallocFail) {
      possibleMallocFail = false;
      SMGState otherState = new SMGState(state);
      CType rValueType = expressionEvaluator.getRealExpressionType(rValue);
      writeValue(otherState, memoryOfField, fieldOffset, rValueType, SMGKnownSymValue.ZERO, cfaEdge);
      mallocFailState = otherState;
    }

    return newState;
  }

  private boolean newValueIsNeqZero(SMGState newState, CFAEdge cfaEdge, CRightHandSide rValue)
      throws UnrecognizedCCodeException {

    return rValue.accept(new IsNotZeroVisitor(newState, cfaEdge));
  }

  private SMGState handleVariableDeclaration(SMGState pState, CVariableDeclaration pVarDecl, CDeclarationEdge pEdge) throws CPATransferException {
    logger.log(Level.FINEST, "Handling variable declaration:", pVarDecl);

    String varName = pVarDecl.getName();
    CType cType = expressionEvaluator.getRealExpressionType(pVarDecl);

    SMGObject newObject;

    if (pVarDecl.isGlobal()) {
      newObject = pState.addGlobalVariable(cType, varName);
    } else {
      newObject = pState.getObjectForVisibleVariable(varName);

      /*
       *  The variable is not null if we seen the declaration already, for example in loops. Invalid
       *  occurrences (variable really declared twice) should be caught for us by the parser. If we
       *  already processed the declaration, we do nothing.
       */
      if (newObject == null) {
        newObject = pState.addLocalVariable(cType, varName);
      }
    }

    pState = handleInitializerForDeclaration(pState, newObject, pVarDecl, pEdge);
    return pState;
  }

  private SMGState handleDeclaration(SMGState smgState, CDeclarationEdge edge) throws CPATransferException {
    logger.log(Level.FINEST, ">>> Handling declaration");

    SMGState newState = new SMGState(smgState);
    CDeclaration cDecl = edge.getDeclaration();

    if (cDecl instanceof CVariableDeclaration) {
      newState = handleVariableDeclaration(newState, (CVariableDeclaration)cDecl, edge);
    }
    //TODO: Handle other declarations?
    return newState;
  }

  private SMGState handleInitializerForDeclaration(SMGState pState, SMGObject pObject, CVariableDeclaration pVarDecl, CDeclarationEdge pEdge) throws CPATransferException {
    CInitializer newInitializer = pVarDecl.getInitializer();
    CType cType = expressionEvaluator.getRealExpressionType(pVarDecl);

    if (newInitializer != null) {
      logger.log(Level.FINEST, "Handling variable declaration: handling initializer");

      return handleInitializer(pState, pVarDecl, pEdge, pObject, 0, cType, newInitializer);
    } else if (pVarDecl.isGlobal()) {

      // Global variables without initializer are nullified in C
      pState.writeValue(pObject, 0, cType, SMGKnownSymValue.ZERO);
    }

    return pState;
  }

  private SMGState handleInitializer(SMGState pNewState, CVariableDeclaration pVarDecl, CFAEdge pEdge,
      SMGObject pNewObject, int pOffset, CType pLValueType, CInitializer pInitializer)
      throws UnrecognizedCCodeException, CPATransferException {

    if (pInitializer instanceof CInitializerExpression) {
      return handleAssignmentToField(pNewState, pEdge, pNewObject,
          pOffset, pLValueType,
          ((CInitializerExpression) pInitializer).getExpression());

    } else if (pInitializer instanceof CInitializerList) {

      return handleInitializerList(pNewState, pVarDecl, pEdge,
          pNewObject, pOffset, pLValueType, ((CInitializerList) pInitializer));
    } else if (pInitializer instanceof CDesignatedInitializer) {
      // TODO handle CDesignatedInitializer
      return pNewState;

    } else {
      throw new UnrecognizedCCodeException("Did not recognize Initializer", pInitializer);
    }
  }

  private SMGState handleInitializerList(SMGState pNewState, CVariableDeclaration pVarDecl, CFAEdge pEdge,
      SMGObject pNewObject, int pOffset, CType pLValueType, CInitializerList pNewInitializer)
      throws UnrecognizedCCodeException, CPATransferException {

    CType realCType = pLValueType.getCanonicalType();

    if (realCType instanceof CArrayType) {

      CArrayType arrayType = (CArrayType) realCType;
      return handleInitializerList(pNewState, pVarDecl, pEdge,
          pNewObject, pOffset, arrayType, pNewInitializer);
    } else if (realCType instanceof CCompositeType) {

      CCompositeType structType = (CCompositeType) realCType;
      return handleInitializerList(pNewState, pVarDecl, pEdge,
          pNewObject, pOffset, structType, pNewInitializer);
    }

    // Type cannot be resolved
    logger.log(Level.WARNING, "Type " + realCType.toASTString("")
        + "cannot be resolved sufficiently to handle initializer "
        + pNewInitializer.toASTString());

    return pNewState;
  }

  private SMGState handleInitializerList(
      SMGState pNewState, CVariableDeclaration pVarDecl, CFAEdge pEdge,
      SMGObject pNewObject, int pOffset, CCompositeType pLValueType,
      CInitializerList pNewInitializer)
      throws UnrecognizedCCodeException, CPATransferException {

    int listCounter = 0;

    List<CCompositeType.CCompositeTypeMemberDeclaration> memberTypes = pLValueType.getMembers();

    int offset = pOffset;

    for (CInitializer initializer : pNewInitializer.getInitializers()) {

      if (listCounter >= memberTypes.size()) {
        throw new UnrecognizedCCodeException(
            "More Initializer in initializer list "
                + pNewInitializer.toASTString()
                + " than fit in type "
                + pLValueType.toASTString(""), pEdge);
      }

      CType memberType = memberTypes.get(listCounter).getType();

      pNewState = handleInitializer(pNewState, pVarDecl, pEdge, pNewObject, offset, memberType, initializer);

      offset = offset + expressionEvaluator.getSizeof(pEdge, memberType);

      listCounter++;
    }

    if(pVarDecl.isGlobal()) {
      int sizeOfType = expressionEvaluator.getSizeof(pEdge, pLValueType);

      if(offset < sizeOfType ) {
        pNewState.writeValue(pNewObject, offset, AnonymousTypes.createTypeWithLength(sizeOfType), SMGKnownSymValue.ZERO);
      }
    }

    return pNewState;
  }

  private SMGState handleInitializerList(
      SMGState pNewState, CVariableDeclaration pVarDecl, CFAEdge pEdge,
      SMGObject pNewObject, int pOffset, CArrayType pLValueType,
      CInitializerList pNewInitializer)
      throws UnrecognizedCCodeException, CPATransferException {

    int listCounter = 0;

    CType elementType = pLValueType.getType();

    int sizeOfElementType = expressionEvaluator.getSizeof(pEdge, elementType);

    for (CInitializer initializer : pNewInitializer.getInitializers()) {

      int offset = pOffset + listCounter * sizeOfElementType;

      pNewState = handleInitializer(pNewState, pVarDecl, pEdge,
          pNewObject, offset, pLValueType.getType(), initializer);

      listCounter++;
    }

    if (pVarDecl.isGlobal()) {

      int sizeOfType = expressionEvaluator.getSizeof(pEdge, pLValueType);

      int offset = pOffset + listCounter * sizeOfElementType;
      if (offset < sizeOfType) {
        pNewState.writeValue(pNewObject, offset, AnonymousTypes.createTypeWithLength(sizeOfType-offset), SMGKnownSymValue.ZERO);
      }
    }

    return pNewState;
  }

  private class IsNotZeroVisitor extends DefaultCExpressionVisitor<Boolean, UnrecognizedCCodeException>
      implements CRightHandSideVisitor<Boolean, UnrecognizedCCodeException> {

    //TODO Refactor, this visitor should not be neccessary

    @SuppressWarnings("unused")
    private final CFAEdge cfaEdge;
    @SuppressWarnings("unused")
    private final SMGState smgState;

    public IsNotZeroVisitor(SMGState pSmgState, CFAEdge pCfaEdge) {
      cfaEdge = pCfaEdge;
      smgState = pSmgState;
    }

    @Override
    public Boolean visit(CFunctionCallExpression exp) throws UnrecognizedCCodeException {
      return false;
    }

    @Override
    protected Boolean visitDefault(CExpression exp) throws UnrecognizedCCodeException {
      return false;
    }

    @Override
    public Boolean visit(CIntegerLiteralExpression exp) throws UnrecognizedCCodeException {
      return !exp.getValue().equals(BigInteger.ZERO);
    }

    @Override
    public Boolean visit(CCastExpression exp) throws UnrecognizedCCodeException {
      return exp.getOperand().accept(this);
    }

    @Override
    public Boolean visit(CComplexCastExpression exp) throws UnrecognizedCCodeException {
      return exp.getOperand().accept(this);
    }

    @Override
    public Boolean visit(CCharLiteralExpression exp) throws UnrecognizedCCodeException {
      return !(exp.getCharacter() == 0);
    }

    @Override
    public Boolean visit(CFloatLiteralExpression exp) throws UnrecognizedCCodeException {
      return !exp.getValue().equals(BigDecimal.ZERO);
    }

    @Override
    public Boolean visit(CImaginaryLiteralExpression exp) throws UnrecognizedCCodeException {
      return exp.getValue().accept(this);
    }
  }

  /**
   * The class {@link SMGExpressionEvaluator} is meant to evaluate
   * a expression using an arbitrary SMGState. Thats why it does not
   * permit semantic changes of the state it uses. This class implements
   * additionally the changes that occur while calculating the next smgState
   * in the Transfer Relation. These mainly include changes when evaluating
   * functions. They also contain code that should only be executed during
   * the calculation of the next SMG State, e.g. logging.
   */
  private class SMGRightHandSideEvaluator extends SMGExpressionEvaluator {

    private boolean missingExplicitInformation;
    private boolean isRequiered;

    public SMGRightHandSideEvaluator(LogManager pLogger, MachineModel pMachineModel) {
      super(pLogger, pMachineModel);
    }

    public void deriveFurtherInformation(SMGState pNewState, boolean pTruthValue, CFAEdge pCfaEdge, CExpression rValue)
        throws CPATransferException {
      rValue.accept(new AssigningValueVisitor(pNewState, pTruthValue, pCfaEdge));
    }

    /**
     * Visitor that derives further information from an assume edge
     */
    private class AssigningValueVisitor extends DefaultCExpressionVisitor<Void, CPATransferException> {

      private SMGState assignableState;
      private boolean truthValue = false;
      private CFAEdge edge;

      public AssigningValueVisitor(SMGState pSMGState, boolean pTruthvalue, CFAEdge pEdge) {
        assignableState = pSMGState;
        truthValue = pTruthvalue;
        edge = pEdge;
      }

      @Override
      protected Void visitDefault(CExpression pExp) throws CPATransferException {
        return null;
      }

      @Override
      public Void visit(CPointerExpression pointerExpression) throws CPATransferException {
        deriveFurtherInformation(pointerExpression);
        return null;
      }

      @Override
      public Void visit(CIdExpression pExp) throws CPATransferException {
        deriveFurtherInformation(pExp);
        return null;
      }

      @Override
      public Void visit(CArraySubscriptExpression pExp) throws CPATransferException {
        deriveFurtherInformation(pExp);
        return null;
      }

      @Override
      public Void visit(CFieldReference pExp) throws CPATransferException {
        deriveFurtherInformation(pExp);
        return null;
      }

      @Override
      public Void visit(CCastExpression pE) throws CPATransferException {
        // TODO cast reinterpretations
        return pE.getOperand().accept(this);
      }

      @Override
      public Void visit(CCharLiteralExpression pE) throws CPATransferException {

        assert false;
        return null;
      }

      @Override
      public Void visit(CFloatLiteralExpression pE) throws CPATransferException {

        assert false;
        return null;
      }

      @Override
      public Void visit(CIntegerLiteralExpression pE) throws CPATransferException {

        assert false;
        return null;
      }


      @Override
      public Void visit(CBinaryExpression binExp) throws CPATransferException {
        //TODO More precise

        CExpression operand1 = unwrap(binExp.getOperand1());
        CExpression operand2 = unwrap(binExp.getOperand2());
        BinaryOperator op = binExp.getOperator();

        if(operand1 instanceof CLeftHandSide) {
          deriveFurtherInformation((CLeftHandSide) operand1, operand2, op);
        }

        if(operand2 instanceof CLeftHandSide) {
          deriveFurtherInformation((CLeftHandSide) operand2, operand1, op);
        }

        return null;
      }

      private void deriveFurtherInformation(CLeftHandSide lValue, CExpression exp, BinaryOperator op) throws CPATransferException {

        SMGExplicitValue rValue = evaluateExplicitValue(assignableState, edge, exp);

        if(rValue.isUnknown()) {
          // no further information can be inferred
          return;
        }

        SMGSymbolicValue rSymValue = evaluateExpressionValue(assignableState, edge, exp);

        if(rSymValue.isUnknown()) {
          return;
        }

        SMGExpressionEvaluator.LValueAssignmentVisitor visitor = getLValueAssignmentVisitor(edge, assignableState);

        SMGAddress addressOfField = lValue.accept(visitor);

        if(addressOfField.isUnknown()) {
          return;
        }

        if (truthValue) {
          if (op == BinaryOperator.EQUALS) {
            assignableState.putExplicit((SMGKnownSymValue) rSymValue, (SMGKnownExpValue) rValue);
          }
        } else {
          if(op == BinaryOperator.NOT_EQUALS) {
            assignableState.putExplicit((SMGKnownSymValue) rSymValue, (SMGKnownExpValue) rValue);
            //TODO more precise
          }
        }
      }

      @Override
      public Void visit(CUnaryExpression pE) throws CPATransferException {

        UnaryOperator op = pE.getOperator();

        CExpression operand = pE.getOperand();

        switch (op) {
        case AMPER:
          assert false : "In this case, the assume should be able to be calculated";
          return null;
        case MINUS:
        case PLUS:
        case TILDE:
          // don't change the truth value
          return operand.accept(this);
        case NOT:
          truthValue = !truthValue;
          return operand.accept(this);
        case SIZEOF:
          assert false : "At the moment, this cae should be able to be calculated";

        }

        return null;
      }

      private void deriveFurtherInformation(CLeftHandSide lValue) throws CPATransferException {

        if(truthValue == true) {
          return; // no further explicit Information can be derived
        }

        SMGExpressionEvaluator.LValueAssignmentVisitor visitor = getLValueAssignmentVisitor(edge, assignableState);

        SMGAddress addressOfField = lValue.accept(visitor);

        if(addressOfField.isUnknown()) {
          return;
        }

        // If this value is known, the assumption can be evaluated, therefore it should be unknown
        assert evaluateExplicitValue(assignableState, edge, lValue).isUnknown();

        SMGSymbolicValue value = evaluateExpressionValue(assignableState, edge, lValue);

        // This symbolic value should have been added when evaluating the assume
        assert !value.isUnknown();

        assignableState.putExplicit((SMGKnownSymValue)value, SMGKnownExpValue.ZERO);

      }

      private CExpression unwrap(CExpression expression) {
        // is this correct for e.g. [!a != !(void*)(int)(!b)] !?!?!

        if (expression instanceof CUnaryExpression) {
          CUnaryExpression exp = (CUnaryExpression) expression;
          if (exp.getOperator() == UnaryOperator.NOT) { // TODO why only C-UnaryOperator?
            expression = exp.getOperand();
            truthValue = !truthValue;

            expression = unwrap(expression);
          }
        }

        if (expression instanceof CCastExpression) {
          CCastExpression exp = (CCastExpression) expression;
          expression = exp.getOperand();

          expression = unwrap(expression);
        }

        return expression;
      }
    }

    private class LValueAssignmentVisitor extends SMGExpressionEvaluator.LValueAssignmentVisitor {

      public LValueAssignmentVisitor(CFAEdge pEdge, SMGState pSmgState) {
        super(pEdge, pSmgState);
      }

      @Override
      public SMGAddress visit(CIdExpression variableName) throws CPATransferException {
        logger.log(Level.FINEST, ">>> Handling statement: variable assignment");

        // a = ...
        return super.visit(variableName);
      }

      @Override
      public SMGAddress visit(CPointerExpression pLValue) throws CPATransferException {
        logger.log(Level.FINEST, ">>> Handling statement: assignment to dereferenced pointer");

        SMGAddress address = super.visit(pLValue);

        if (address.isUnknown()) {
          getSmgState().setUnknownDereference();
        }

        return address;
      }

      @Override
      public SMGAddress visit(CFieldReference lValue) throws CPATransferException {
        logger.log(Level.FINEST, ">>> Handling statement: assignment to field reference");

        return super.visit(lValue);
      }

      @Override
      public SMGAddress visit(CArraySubscriptExpression lValue) throws CPATransferException {
        logger.log(Level.FINEST, ">>> Handling statement: assignment to array Cell");

        return super.visit(lValue);
      }
    }

    private class ExpressionValueVisitor extends SMGExpressionEvaluator.ExpressionValueVisitor {

      public ExpressionValueVisitor(CFAEdge pEdge, SMGState pSmgState) {
        super(pEdge, pSmgState);
      }

      @Override
      public SMGSymbolicValue visit(CFunctionCallExpression pIastFunctionCallExpression)
          throws CPATransferException {

        CExpression fileNameExpression = pIastFunctionCallExpression.getFunctionNameExpression();
        String functionName = fileNameExpression.toASTString();

        // If Calloc and Malloc have not been properly declared,
        // they may be shown to return void
        if (builtins.isABuiltIn(functionName)) {
          switch (functionName) {
          case "__VERIFIER_BUILTIN_PLOT":
            builtins.evaluateVBPlot(pIastFunctionCallExpression, getSmgState());
            break;
          case "malloc":
            possibleMallocFail = true;
            SMGEdgePointsTo mallocEdge = builtins.evaluateMalloc(pIastFunctionCallExpression, getSmgState(), getCfaEdge());
            return createAddress(mallocEdge);
          case "calloc":
            possibleMallocFail = true;
            SMGEdgePointsTo callocEdge = builtins.evaluateCalloc(pIastFunctionCallExpression, getSmgState(), getCfaEdge());
            return createAddress(callocEdge);
          case "printf":
            return SMGUnknownValue.getInstance();
          default:
            if (builtins.isNondetBuiltin(functionName)) {
              return SMGUnknownValue.getInstance();
            } else {
              throw new AssertionError("Unexpected function handled as a builtin: " + functionName);
            }
          }
        } else {
          switch (handleUnknownFunctions) {
          case "strict":
            throw new CPATransferException("Unknown function '" + functionName + "' may be unsafe. See the cpa.smg.handleUnknownFunction option.");
          case "assume_safe":
            return SMGUnknownValue.getInstance();
          }
          throw new AssertionError();
        }

        return SMGUnknownValue.getInstance();
      }
    }

    private class PointerAddressVisitor extends SMGExpressionEvaluator.PointerVisitor {

   public PointerAddressVisitor(CFAEdge pEdge, SMGState pSmgState) {
      super(pEdge, pSmgState);
   }

    @Override
      public SMGAddressValue visit(CFunctionCallExpression pIastFunctionCallExpression)
          throws CPATransferException {
        CExpression fileNameExpression = pIastFunctionCallExpression.getFunctionNameExpression();
        String functionName = fileNameExpression.toASTString();

        if (builtins.isABuiltIn(functionName)) {
          switch (functionName) {
          case "malloc":
            possibleMallocFail = true;
            SMGEdgePointsTo mallocEdge = builtins.evaluateMalloc(pIastFunctionCallExpression, getSmgState(), getCfaEdge());
            return createAddress(mallocEdge);
          case "calloc":
            possibleMallocFail = true;
            SMGEdgePointsTo callocEdge = builtins.evaluateCalloc(pIastFunctionCallExpression, getSmgState(), getCfaEdge());
            return createAddress(callocEdge);
          case "memset":
            SMGEdgePointsTo memsetTargetEdge = builtins.evaluateMemset(pIastFunctionCallExpression, getSmgState(), getCfaEdge());
            return createAddress(memsetTargetEdge);
          case "printf":
            return SMGUnknownValue.getInstance();
          default:
            if (builtins.isNondetBuiltin(functionName)) {
              return SMGUnknownValue.getInstance();
            } else {
              throw new AssertionError("Unexpected function handled as a builtin: " + functionName);
            }
          }
        } else {
          switch (handleUnknownFunctions) {
          case "strict":
            throw new CPATransferException(
                "Unknown function '" + functionName + "' may be unsafe. See the cpa.smg.handleUnknownFunction option.");
          case "assume_safe":
            return SMGUnknownValue.getInstance();
          }
          throw new AssertionError();
        }
      }
    }

    @Override
    protected org.sosy_lab.cpachecker.cpa.smg.SMGExpressionEvaluator.PointerVisitor getPointerVisitor(
        CFAEdge pCfaEdge, SMGState pNewState) {
      return new PointerAddressVisitor(pCfaEdge, pNewState);
    }

    @Override
    protected org.sosy_lab.cpachecker.cpa.smg.SMGExpressionEvaluator.ExpressionValueVisitor getExpressionValueVisitor(
        CFAEdge pCfaEdge, SMGState pNewState) {
      return new ExpressionValueVisitor(pCfaEdge, pNewState);
    }

    @Override
    public org.sosy_lab.cpachecker.cpa.smg.SMGExpressionEvaluator.LValueAssignmentVisitor getLValueAssignmentVisitor(
        CFAEdge pCfaEdge, SMGState pNewState) {
      return new LValueAssignmentVisitor(pCfaEdge, pNewState);
    }

    @Override
    public SMGExplicitValue evaluateExplicitValue(SMGState pSmgState, CFAEdge pCfaEdge, CRightHandSide pRValue)
        throws CPATransferException {

      SMGExplicitValue explicitValue = super.evaluateExplicitValue(pSmgState, pCfaEdge, pRValue);
      if (explicitValue.isUnknown()) {
        missingExplicitInformation = true;
      }
      return explicitValue;
    }

    public boolean isMissingExplicitInformation() {
      return missingExplicitInformation;
    }

    public boolean isRequiered() {
      return isRequiered;
    }

    public void reset() {
      isRequiered = false;
      missingExplicitInformation= false;
    }
  }

  @Override
  public Collection<? extends AbstractState> strengthen(AbstractState element, List<AbstractState> elements,
      CFAEdge cfaEdge, Precision pPrecision) throws CPATransferException, InterruptedException {

    Collection<? extends AbstractState> retVal = null;

    for (AbstractState ae : elements) {
      if(ae instanceof ExplicitState) {
        retVal = strengthen((ExplicitState) ae, (SMGState)element, cfaEdge);
      } else if(ae instanceof AutomatonState) {
        strengthen((AutomatonState) ae, (SMGState)element, cfaEdge);
      }
    }

    //TODO More common handling of missing information (erase missing Information if other cpas solved it).
    missingInformationList.clear();
    possibleMallocFail = false;
    hasChanged = false;
    oldState = null;
    return retVal;
  }

  private Collection<? extends AbstractState> strengthen(AutomatonState pAutomatonState, SMGState pElement,
      CFAEdge pCfaEdge) throws CPATransferException {

    List<CAssumeEdge> assumptions = pAutomatonState.getAsAssumeEdges(null, pCfaEdge.getPredecessor().getFunctionName());

    SMGState newElement = new SMGState(pElement);

    for (CAssumeEdge assume : assumptions) {
      newElement = handleAssumption(newElement, assume.getExpression(), pCfaEdge, assume.getTruthAssumption());
      if (newElement == null) {
        break;
      }
    }

    if (newElement == null) {
      return Collections.emptyList();
    } else {
      return Collections.singleton(newElement);
    }
  }

  private boolean hasChanged;

  private Collection<? extends AbstractState> strengthen(ExplicitState explicitState, SMGState pSMGState, CFAEdge cfaEdge) throws CPATransferException {

    SMGState newElement = new SMGState(pSMGState);

    for (MissingInformation missingInformation : missingInformationList) {
      if (missingInformation.isMissingAssumption()) {
       // newElement = resolvingAssumption(newElement, explicitState, missingInformation, cfaEdge);
      } else if (missingInformation.isMissingAssignment()) {
        if (isRelevant(missingInformation)) {
          newElement = resolvingAssignment(newElement, explicitState, missingInformation, cfaEdge);
        }
      } else if (missingInformation.isFunctionCall()) {
        resolveRValue(pSMGState, newElement, explicitState, missingInformation.getMissingCExpressionInformation(), cfaEdge);
      }
    }


    return hasChanged ? Collections.singleton(newElement) : null;
  }

  private boolean isRelevant(MissingInformation missingInformation) {

    CRightHandSide value;

    if (missingInformation.hasUnknownMemoryLocation()) {
      value = missingInformation.getMissingCLeftMemoryLocation();
    } else if (missingInformation.hasUnknownValue()) {
      value = missingInformation.getMissingCExpressionInformation();
    } else {
      return false;
    }

    CType type = expressionEvaluator.getRealExpressionType(value);
    boolean result = type instanceof CPointerType;
    return result;
  }

  private SMGState resolvingAssignment(SMGState pSmgState,
      ExplicitState explicitState, MissingInformation pMissingInformation, CFAEdge edge) throws CPATransferException {

    SMGAddress memoryLocation = null;

    if (pMissingInformation.hasKnownMemoryLocation()) {
      memoryLocation = pMissingInformation.getcLeftMemoryLocation();
    } else if (pMissingInformation.hasUnknownMemoryLocation()) {
      memoryLocation = resolveMemoryLocation(oldState, explicitState,
          pMissingInformation.getMissingCLeftMemoryLocation(), edge);
    }

    if (memoryLocation == null || memoryLocation.isUnknown()) {
      // Always return the new Element
      // if you want to interrupt the calculation
      // in case it was changed before

      if (pMissingInformation.isRequieredInformation()) {
        throw new UnrecognizedCCodeException("Not able to compute allocation size", edge);
      }

      return pSmgState;
    }

    SMGSymbolicValue symbolicValue = null;

    if (pMissingInformation.hasUnknownValue()) {

      CRightHandSide rValue = pMissingInformation.getMissingCExpressionInformation();

      symbolicValue = resolveRValue(oldState,pSmgState, explicitState,
          pMissingInformation.getMissingCExpressionInformation(), edge);

      if (symbolicValue == null || symbolicValue.isUnknown()) {
        // Always return the new Element
        // if you want to interrupt the calculation
        // in case it was changed before

        if (pMissingInformation.isRequieredInformation()) {
          throw new UnrecognizedCCodeException("Not able to compute allocation size", edge);
        }
        return pSmgState;
      }

      hasChanged = true;
      writeValue(pSmgState, memoryLocation.getObject(), memoryLocation.getOffset().getAsInt(),
          expressionEvaluator.getRealExpressionType(rValue), symbolicValue, edge);

    }

    return pSmgState;
  }

  private SMGSymbolicValue resolveRValue(SMGState oldState, SMGState newSmgState,
      ExplicitState pExplicitState, CRightHandSide rValue, CFAEdge pEdge)
      throws CPATransferException {

    //TODO Refactor ...
    if (rValue instanceof CFunctionCallExpression) {
      return resolveFunctionCall(newSmgState, pExplicitState,
          (CFunctionCallExpression) rValue, pEdge);
    } else {

      String functionName = pEdge.getPredecessor().getFunctionName();

      SMGExplicitCommunicator cc = new SMGExplicitCommunicator(pExplicitState,
          functionName, oldState, machineModel, logger, pEdge);

      return cc.evaluateSMGExpression(rValue);
    }
  }

  private SMGSymbolicValue resolveFunctionCall(SMGState pSmgState,
      ExplicitState pExplicitState,
      CFunctionCallExpression pIastFunctionCallExpression,
      CFAEdge pEdge) throws CPATransferException {

    SMGExplicitBuiltIns builtins = new SMGExplicitBuiltIns(pExplicitState);

    CExpression fileNameExpression = pIastFunctionCallExpression.getFunctionNameExpression();
    String functionName = fileNameExpression.toASTString();

    if (builtins.isABuiltIn(functionName)) {
      switch (functionName) {
      case "__VERIFIER_BUILTIN_PLOT":
        builtins.evaluateVBPlot(pIastFunctionCallExpression, pSmgState);
        return SMGUnknownValue.getInstance();
      case "malloc":
        SMGEdgePointsTo mallocEdge = builtins.evaluateMalloc(pIastFunctionCallExpression, pSmgState, pEdge);
        return createAddress(mallocEdge);
      case "calloc":
        SMGEdgePointsTo callocEdge = builtins.evaluateCalloc(pIastFunctionCallExpression, pSmgState, pEdge);
        return createAddress(callocEdge);
      case "memset":
        SMGEdgePointsTo memsetTargetEdge = builtins.evaluateMemset(pIastFunctionCallExpression, pSmgState, pEdge);
        return createAddress(memsetTargetEdge);
      case "free":
        builtins.evaluateFree(pIastFunctionCallExpression, pSmgState, pEdge);
        return SMGUnknownValue.getInstance();
      }
      throw new AssertionError();
    } else {
      return SMGUnknownValue.getInstance();
    }
  }

  private SMGSymbolicValue createAddress(SMGEdgePointsTo pMallocEdge) {
    return expressionEvaluator.createAddress(pMallocEdge);
  }

  private SMGAddress resolveMemoryLocation(SMGState pSmgState, ExplicitState pExplicitState,
      CExpression lValue, CFAEdge edge) throws UnrecognizedCCodeException {

    String functionName = edge.getPredecessor().getFunctionName();

    SMGExplicitCommunicator cc = new SMGExplicitCommunicator(pExplicitState, functionName,
        pSmgState, machineModel, logger, edge);

    return cc.evaluateSMGLeftHandSide(lValue);
  }

  @SuppressWarnings("unused")
  private SMGState resolvingAssumption(SMGState pSmgState, ExplicitState pExplicitState,
      MissingInformation pMissingInformation, CFAEdge edge) throws UnrecognizedCCodeException {

    long truthValue = pMissingInformation.getTruthAssumption() ? 1 : 0;

    Long value =
        resolveAssumptionValue(oldState,
            pExplicitState,
            pMissingInformation.getMissingCExpressionInformation(),
            edge);

    if (value != null && (value.equals(new ExplicitNumericValue(truthValue)))) {
      return null;
    } else {
      hasChanged = true;
      return pSmgState;
    }
  }

  private Long resolveAssumptionValue(SMGState pSmgState, ExplicitState pExplicitState,
      CRightHandSide rValue, CFAEdge edge) throws UnrecognizedCCodeException {

    String functionName = edge.getPredecessor().getFunctionName();

    SMGExplicitCommunicator cc =
        new SMGExplicitCommunicator(pExplicitState, functionName,
            pSmgState, machineModel, logger, edge);

    return cc.evaluateExpression(rValue).asLong();
  }

  @SuppressWarnings("unused")
  private void checkForMissingRequiredInformation(CFAEdge cfaEdge) throws UnrecognizedCCodeException {
    for (MissingInformation missingInformation : missingInformationList) {
      if (missingInformation.isRequieredInformation()) { throw new UnrecognizedCCodeException(
          "Not able to compute allocation size", cfaEdge); }
    }
  }

  private class SMGExplicitBuiltIns extends SMGBuiltins {

    private final ExplicitState explicitState;

    public SMGExplicitBuiltIns(ExplicitState pExplicitState) {
      explicitState = pExplicitState;
    }

    @Override
    protected SMGAddressValue evaluateAddress(SMGState pState, CFAEdge pCfaEdge, CRightHandSide pRvalue)
        throws CPATransferException {

      String functionName = pCfaEdge.getPredecessor().getFunctionName();

      SMGExplicitCommunicator cc = new SMGExplicitCommunicator(explicitState, functionName,
          pState, machineModel, logger, pCfaEdge);

      return cc.evaluateSMGAddressExpression(pRvalue);
    }

    @Override
    protected SMGSymbolicValue evaluateExpressionValue(SMGState pSmgState, CFAEdge pCfaEdge, CExpression pRValue)
        throws CPATransferException {
      return resolveRValue(oldState, pSmgState, explicitState, pRValue, pCfaEdge);
    }

    @Override
    protected String getDot(SMGState pCurrentState, String pName, String pLocation) {
      return pCurrentState.toDot(pName, pLocation, explicitState);
    }

    @Override
    protected Path getOutputFile(Path pExportSMGFilePattern, String pName) {
      return Paths.get(String.format(exportSMGFilePattern.toAbsolutePath().getPath(), "Explicit_" + pName));
    }

    @Override
    protected SMGExplicitValue evaluateExplicitValue(SMGState pState, CFAEdge pCfaEdge, CRightHandSide pRValue)
        throws CPATransferException {

      String functionName = pCfaEdge.getPredecessor().getFunctionName();

      SMGExplicitCommunicator cc = new SMGExplicitCommunicator(explicitState, functionName,
          pState, machineModel, logger, pCfaEdge);

      ExplicitValueBase value = cc.evaluateExpression(pRValue);

      if (value == null || value.asLong() == null) {
        return SMGUnknownValue.getInstance();
      } else {
        return SMGKnownExpValue.valueOf(value.asLong());
      }
    }
  }

  private static class MissingInformation {

    /**
     * This field stores the Expression of the Memory Location that
     * could not be evaluated.
     */
    private final CExpression missingCLeftMemoryLocation;

    /**
     *  This expression stores the Memory Location
     *  to be assigned.
     */
    private final SMGAddress cLeftMemoryLocation;

    /**
     * Expression could not be evaluated due to missing information.
     */
    private final CRightHandSide missingCExpressionInformation;

    /**
     * Expression could not be evaluated due to missing information.
     */
    private final SMGSymbolicValue cExpressionValue;

    /**
     * The truth Assumption made in this assume edge.
     */
    private final Boolean truthAssumption;

    /**
     * If this missing Information can't be evaluated, stop analysis
     */
    private final boolean requieredInformation;

    public MissingInformation(CExpression pMissingCLeftMemoryLocation,
        CRightHandSide pMissingCExpressionInformation, boolean pRequieredInformation) {
      missingCExpressionInformation = pMissingCExpressionInformation;
      missingCLeftMemoryLocation = pMissingCLeftMemoryLocation;
      cExpressionValue = null;
      cLeftMemoryLocation = null;
      truthAssumption = null;
      requieredInformation = pRequieredInformation;
    }

    //TODO Better checks...don't be lazy, just because class
    // will likely change.

    @SuppressWarnings("unused")
    public boolean hasUnknownValue() {
      return missingCExpressionInformation != null;
    }

    @SuppressWarnings("unused")
    public boolean hasKnownValue() {
      return cExpressionValue != null;
    }

    @SuppressWarnings("unused")
    public boolean hasUnknownMemoryLocation() {
      return missingCLeftMemoryLocation != null;
    }

    public boolean isFunctionCall() {
      return missingCLeftMemoryLocation == null && cLeftMemoryLocation == null
          && missingCExpressionInformation instanceof CFunctionCallExpression;
    }

    @SuppressWarnings("unused")
    public boolean hasKnownMemoryLocation() {
      return cLeftMemoryLocation != null;
    }

    public boolean isMissingAssignment() {
      // TODO Better Name for this method.
      // Checks if a variable needs to be assigned a value,
      // but to evaluate the MemoryLocation, or the value,
      // we lack information.

      return (missingCExpressionInformation != null
          || missingCLeftMemoryLocation != null)
          && truthAssumption == null &&
          (missingCLeftMemoryLocation != null
          || cLeftMemoryLocation != null);
    }

    public boolean isMissingAssumption() {
      return truthAssumption != null && missingCExpressionInformation != null;
  }

    @SuppressWarnings("unused")
    public MissingInformation(CExpression pMissingCLeftMemoryLocation,
        SMGSymbolicValue pCExpressionValue, boolean pRequieredInformation) {
      missingCExpressionInformation = null;
      missingCLeftMemoryLocation = pMissingCLeftMemoryLocation;
      cExpressionValue = pCExpressionValue;
      cLeftMemoryLocation = null;
      truthAssumption = null;
      requieredInformation = pRequieredInformation;
    }

    public MissingInformation(SMGAddress pCLeftMemoryLocation,
        CRightHandSide pMissingCExpressionInformation, boolean pRequieredInformation) {
      missingCExpressionInformation = pMissingCExpressionInformation;
      missingCLeftMemoryLocation = null;
      cExpressionValue = null;
      cLeftMemoryLocation = pCLeftMemoryLocation;
      truthAssumption = null;
      requieredInformation = pRequieredInformation;
    }

    public MissingInformation(boolean pTruthAssumption,
        IARightHandSide pMissingCExpressionInformation) {

      missingCExpressionInformation = (CExpression) pMissingCExpressionInformation;
      missingCLeftMemoryLocation = null;
      cExpressionValue = null;
      cLeftMemoryLocation = null;
      truthAssumption = pTruthAssumption;
      requieredInformation = false;
    }

    public MissingInformation(CFunctionCallExpression pCFCExpression, boolean pIsRequiered) {
      missingCExpressionInformation = pCFCExpression;
      requieredInformation = pIsRequiered;
      cExpressionValue = null;
      truthAssumption = null;
      missingCLeftMemoryLocation = null;
      cLeftMemoryLocation = null;
    }

    @SuppressWarnings("unused")
    public SMGSymbolicValue getcExpressionValue() {
      checkNotNull(cExpressionValue);
      return cExpressionValue;
    }

    @SuppressWarnings("unused")
    public SMGAddress getcLeftMemoryLocation() {
      checkNotNull(cLeftMemoryLocation);
      return cLeftMemoryLocation;
    }

    @SuppressWarnings("unused")
    public CRightHandSide getMissingCExpressionInformation() {
      checkNotNull(missingCExpressionInformation);
      return missingCExpressionInformation;
    }

    public CExpression getMissingCLeftMemoryLocation() {
      checkNotNull(missingCLeftMemoryLocation);
      return missingCLeftMemoryLocation;
    }

    @SuppressWarnings("unused")
    public Boolean getTruthAssumption() {
      checkNotNull(truthAssumption);
      return truthAssumption;
    }

    public boolean isRequieredInformation() {
      return requieredInformation;
    }
  }





  public interface SMGSymbolicValue extends SMGValue {

  }

  public interface SMGValue {

    public boolean isUnknown();

    public BigInteger getValue();

    public int getAsInt();

    public long getAsLong();
  }

  public interface SMGAddressValue extends SMGSymbolicValue {

    @Override
    public boolean isUnknown();

    public SMGAddress getAddress();

    public SMGExplicitValue getOffset();

    public SMGObject getObject();

  }

  public interface SMGExplicitValue  extends SMGValue {

    public SMGExplicitValue negate();

    public SMGExplicitValue xor(SMGExplicitValue pRVal);

    public SMGExplicitValue or(SMGExplicitValue pRVal);

    public SMGExplicitValue and(SMGExplicitValue pRVal);

    public SMGExplicitValue shiftLeft(SMGExplicitValue pRVal);

    public SMGExplicitValue multiply(SMGExplicitValue pRVal);

    public SMGExplicitValue divide(SMGExplicitValue pRVal);

    public SMGExplicitValue subtract(SMGExplicitValue pRVal);

    public SMGExplicitValue add(SMGExplicitValue pRVal);

  }

  public static abstract class SMGKnownValue {

    /**
     * A symbolic value representing an explicit value.
     */
    private final BigInteger value;

    private SMGKnownValue(BigInteger pValue) {
      checkNotNull(pValue);
      value = pValue;
    }

    private SMGKnownValue(long pValue) {
      checkNotNull(pValue);
      value = BigInteger.valueOf(pValue);
    }

    private SMGKnownValue(int pValue) {
      checkNotNull(pValue);
      value = BigInteger.valueOf(pValue);
    }

    @Override
    public boolean equals(Object pObj) {

      if (this == pObj) {
        return true;
      }

      if (!(pObj instanceof SMGKnownValue)) {
        return false;
      }

      SMGKnownValue otherValue = (SMGKnownValue) pObj;

      return value.equals(otherValue.value);
    }

    @Override
    public int hashCode() {

      int result = 5;

      int c = value.hashCode();

      return result * 31 + c;
    }

    public final BigInteger getValue() {
      return value;
    }

    public final int getAsInt() {
      return value.intValue();
    }

    public final long getAsLong() {
      return value.longValue();
    }

    @Override
    public String toString() {
      return value.toString();
    }

    public boolean isUnknown() {
      return false;
    }
  }

  public static class SMGKnownSymValue  extends SMGKnownValue implements SMGSymbolicValue {

    public static final SMGKnownSymValue ZERO = new SMGKnownSymValue(BigInteger.ZERO);

    public static final SMGKnownSymValue ONE = new SMGKnownSymValue(BigInteger.ONE);

    public static final SMGKnownSymValue TRUE = new SMGKnownSymValue(BigInteger.valueOf(-1));

    public static final SMGKnownSymValue FALSE = ZERO;

    private SMGKnownSymValue(BigInteger pValue) {
      super(pValue);
    }

    public static final SMGKnownSymValue valueOf(int pValue) {

      if (pValue == 0) {
        return ZERO;
      } else if (pValue == 1) {
        return ONE;
      } else {
        return new SMGKnownSymValue(BigInteger.valueOf(pValue));
      }
    }

    public static final SMGKnownSymValue valueOf(long pValue) {

      if (pValue == 0) {
        return ZERO;
      } else if (pValue == 1) {
        return ONE;
      } else {
        return new SMGKnownSymValue(BigInteger.valueOf(pValue));
      }
    }

    public static final SMGKnownSymValue valueOf(BigInteger pValue) {

      checkNotNull(pValue);

      if (pValue.equals(BigInteger.ZERO)) {
        return ZERO;
      } else if (pValue.equals(BigInteger.ONE)) {
        return ONE;
      } else {
        return new SMGKnownSymValue(pValue);
      }
    }

    @Override
    public final boolean equals(Object pObj) {

      if (!(pObj instanceof SMGKnownSymValue)) {
        return false;
      }

      return super.equals(pObj);
    }

    @Override
    public final int hashCode() {
      int result = 17;

      result = 31 * result + super.hashCode();

      return result;
    }
  }

  public static final class SMGKnownExpValue extends SMGKnownValue implements SMGExplicitValue {

    public static final SMGKnownExpValue ONE = new SMGKnownExpValue(BigInteger.ONE);

    public static final SMGKnownExpValue ZERO = new SMGKnownExpValue(BigInteger.ZERO);

    private SMGKnownExpValue(BigInteger pValue) {
      super(pValue);
    }

    @Override
    public boolean equals(Object pObj) {
      if (!(pObj instanceof SMGKnownExpValue)) {
        return false;
      }

      return super.equals(pObj);
    }

    @Override
    public int hashCode() {

      int result = 5;

      result = 31 * result + super.hashCode();

      return result;
    }

    @Override
    public SMGExplicitValue negate() {
      return valueOf(getValue().negate());
    }

    @Override
    public SMGExplicitValue xor(SMGExplicitValue pRVal) {

      if (pRVal.isUnknown()) {
        return SMGUnknownValue.getInstance();
      }

      return valueOf(getValue().xor(pRVal.getValue()));
    }

    @Override
    public SMGExplicitValue or(SMGExplicitValue pRVal) {

      if (pRVal.isUnknown()) {
        return SMGUnknownValue.getInstance();
      }

      return valueOf(getValue().or(pRVal.getValue()));
    }

    @Override
    public SMGExplicitValue and(SMGExplicitValue pRVal) {

      if (pRVal.isUnknown()) {
        return SMGUnknownValue.getInstance();
      }

      return valueOf(getValue().and(pRVal.getValue()));
    }

    @Override
    public SMGExplicitValue shiftLeft(SMGExplicitValue pRVal) {

      if (pRVal.isUnknown()) {
        return SMGUnknownValue.getInstance();
      }

      return valueOf(getValue().shiftLeft(pRVal.getAsInt()));
    }

    @Override
    public SMGExplicitValue multiply(SMGExplicitValue pRVal) {

      if (pRVal.isUnknown()) {
        return SMGUnknownValue.getInstance();
      }

      return valueOf(getValue().multiply(pRVal.getValue()));
    }

    @Override
    public SMGExplicitValue divide(SMGExplicitValue pRVal) {

      if (pRVal.isUnknown()) {
        return SMGUnknownValue.getInstance();
      }

      return valueOf(getValue().divide(pRVal.getValue()));
    }

    @Override
    public SMGExplicitValue subtract(SMGExplicitValue pRVal) {

      if (pRVal.isUnknown()) {
        return SMGUnknownValue.getInstance();
      }

      return valueOf(getValue().subtract(pRVal.getValue()));
    }

    @Override
    public SMGExplicitValue add(SMGExplicitValue pRVal) {

      if (pRVal.isUnknown()) {
        return SMGUnknownValue.getInstance();
      }

      return valueOf(getValue().add(pRVal.getValue()));
    }

    public static final SMGKnownExpValue valueOf(int pValue) {

      if (pValue == 0) {
        return ZERO;
      } else if (pValue == 1) {
        return ONE;
      } else {
        return new SMGKnownExpValue(BigInteger.valueOf(pValue));
      }
    }

    public static final SMGKnownExpValue valueOf(long pValue) {

      if (pValue == 0) {
        return ZERO;
      } else if (pValue == 1) {
        return ONE;
      } else {
        return new SMGKnownExpValue(BigInteger.valueOf(pValue));
      }
    }

    public static final SMGKnownExpValue valueOf(BigInteger pValue) {

      checkNotNull(pValue);

      if (pValue.equals(BigInteger.ZERO)) {
        return ZERO;
      } else if (pValue.equals(BigInteger.ONE)) {
        return ONE;
      } else {
        return new SMGKnownExpValue(pValue);
      }
    }
  }


  /**
   * Class representing values which can't be resolved.
   */
  public static final class SMGUnknownValue implements SMGSymbolicValue, SMGExplicitValue, SMGAddressValue
  {

    private static final SMGUnknownValue instance = new SMGUnknownValue();

    @Override
    public String toString() {
      return "UNKNOWN";
    }

    public static SMGUnknownValue getInstance() {
      return instance;
    }

    @Override
    public boolean isUnknown() {
      return true;
    }

    @Override
    public SMGAddress getAddress() {
      return SMGAddress.UNKNOWN;
    }

    @Override
    public BigInteger getValue() {
      throw new  IllegalStateException("Can't get Value of an Unknown Value.");
    }

    @Override
    public int getAsInt() {
      throw new  IllegalStateException("Can't get Value of an Unknown Value.");
    }

    @Override
    public long getAsLong() {
      throw new  IllegalStateException("Can't get Value of an Unknown Value.");
    }

    @Override
    public SMGExplicitValue negate() {
      return instance;
    }

    @Override
    public SMGExplicitValue xor(SMGExplicitValue pRVal) {
      return instance;
    }

    @Override
    public SMGExplicitValue or(SMGExplicitValue pRVal) {
      return instance;
    }

    @Override
    public SMGExplicitValue and(SMGExplicitValue pRVal) {
      return instance;
    }

    @Override
    public SMGExplicitValue shiftLeft(SMGExplicitValue pRVal) {
      return instance;
    }

    @Override
    public SMGExplicitValue multiply(SMGExplicitValue pRVal) {
      return instance;
    }

    @Override
    public SMGExplicitValue divide(SMGExplicitValue pRVal) {
      return instance;
    }

    @Override
    public SMGExplicitValue subtract(SMGExplicitValue pRVal) {
      return instance;
    }

    @Override
    public SMGExplicitValue add(SMGExplicitValue pRVal) {
      return instance;
    }

    @Override
    public SMGExplicitValue getOffset() {
      return instance;
    }

    @Override
    public SMGObject getObject() {
      return null;
    }
  }

  /**
   * A class to represent a field. This class is mainly used
   * to store field Information.
   */
  public static final class SMGField {

    /**
     * the offset of this field relative to the memory
     * this field belongs to.
     */
    private final SMGExplicitValue offset;

    /**
     * The type of this field, it determines its size
     * and the way information stored in this field is read.
     */
    private final CType type;

    public SMGField(SMGExplicitValue pOffset, CType pType) {
      checkNotNull(pOffset);
      checkNotNull(pType);
      offset = pOffset;
      type = pType;
    }

    public SMGExplicitValue getOffset() {
      return offset;
    }

    public CType getType() {
      return type;
    }

    public boolean isUnknown() {
      return offset.isUnknown() || type instanceof CProblemType;
    }

    @Override
    public String toString() {
      return "offset: " + offset + "Type:" + type.toASTString("");
    }
  }

  /**
   * A class to represent a value which points to an address. This class is mainly used
   * to store value information.
   */
  public static final class SMGKnownAddVal extends SMGKnownSymValue implements SMGAddressValue {

    /**
     * The address this value represents.
     */
    private final SMGKnownAddress address;

    private SMGKnownAddVal(BigInteger pValue, SMGKnownAddress pAddress) {
      super(pValue);
      checkNotNull(pAddress);
      address = pAddress;
    }

    public static SMGKnownAddVal valueOf(SMGObject pObject, SMGKnownExpValue pOffset, SMGKnownSymValue pAddress) {
      return new SMGKnownAddVal(pAddress.getValue(), SMGKnownAddress.valueOf(pObject, pOffset));
    }

    @Override
    public SMGKnownAddress getAddress() {
      return address;
    }

    public static SMGKnownAddVal valueOf(BigInteger pValue, SMGKnownAddress pAddress) {
      return new SMGKnownAddVal(pValue, pAddress);
    }

    public static SMGKnownAddVal valueOf(SMGKnownSymValue pValue, SMGKnownAddress pAddress) {
      return new SMGKnownAddVal(pValue.getValue(), pAddress);
    }

    public static SMGKnownAddVal valueOf(int pValue, SMGKnownAddress pAddress) {
      return new SMGKnownAddVal(BigInteger.valueOf(pValue), pAddress);
    }

    public static SMGKnownAddVal valueOf(long pValue, SMGKnownAddress pAddress) {
      return new SMGKnownAddVal(BigInteger.valueOf(pValue), pAddress);
    }

    public static SMGKnownAddVal valueOf(int pValue, SMGObject object, int offset) {
      return new SMGKnownAddVal(BigInteger.valueOf(pValue), SMGKnownAddress.valueOf(object, offset));
    }

    @Override
    public String toString() {
      return "Value: " + super.toString() + " " + address.toString();
    }

    @Override
    public SMGKnownExpValue getOffset() {
      return address.getOffset();
    }

    @Override
    public SMGObject getObject() {
      return address.getObject();
    }

    /**
     * A class to represent an Address. This class is mainly used
     * to store Address Information.
     */
    private static class SMGKnownAddress extends SMGAddress {

      private SMGKnownAddress(SMGObject pObject, SMGKnownExpValue pOffset) {
        super(pObject, pOffset);
      }

      public static SMGKnownAddress valueOf(SMGObject pObject, int pOffset) {
        return new SMGKnownAddress(pObject, SMGKnownExpValue.valueOf(pOffset));
      }

      public static final SMGKnownAddress valueOf(SMGObject object, SMGKnownExpValue offset) {
        return new SMGKnownAddress(object, offset);
      }

      @Override
      public SMGKnownExpValue getOffset() {
        return (SMGKnownExpValue) super.getOffset();
      }

      @Override
      public SMGObject getObject() {
        return super.getObject();
      }
    }
  }

  /**
   * A class to represent an Address. This class is mainly used
   * to store Address Information.
   */
  public static class SMGAddress  {

    public static final SMGAddress UNKNOWN =
        new SMGAddress(null, SMGUnknownValue.getInstance());

    private SMGAddress(SMGObject pObject, SMGExplicitValue pOffset) {
      checkNotNull(pOffset);
      object = pObject;
      offset = pOffset;
    }

    /**
     * The SMGObject representing the Memory this address belongs to.
     */
    private final SMGObject object;

    /**
     * The offset relative to the beginning of object in byte.
     */
    private final SMGExplicitValue offset;

    public final boolean isUnknown() {
      return object == null || offset.isUnknown();
    }

    /**
     * Return an address with (offset + pAddedOffset).
     *
     * @param offset The offset added to this address.
     */
    public final SMGAddress add(SMGExplicitValue pAddedOffset) {

      if (object == null || offset.isUnknown() || pAddedOffset.isUnknown()) {
        return SMGAddress.UNKNOWN;
      }

      return valueOf(object, offset.add(pAddedOffset));
    }

    public SMGExplicitValue getOffset() {
      return offset;
    }

    public SMGObject getObject() {
      return object;
    }

    public static final SMGAddress valueOf(SMGObject object, SMGExplicitValue offset) {
      return new SMGAddress(object, offset);
    }

    @Override
    public final String toString() {

      if(isUnknown()) {
        return "Unkown";
      }

      return "Object: " + object.toString() + " Offset: " + offset.toString();
    }

    public static SMGAddress valueOf(SMGObject pObj, int pOffset) {
      return new SMGAddress(pObj, SMGKnownExpValue.valueOf(pOffset));
    }
  }
}<|MERGE_RESOLUTION|>--- conflicted
+++ resolved
@@ -100,13 +100,8 @@
 import org.sosy_lab.cpachecker.core.interfaces.AbstractState;
 import org.sosy_lab.cpachecker.core.interfaces.Precision;
 import org.sosy_lab.cpachecker.core.interfaces.TransferRelation;
-<<<<<<< HEAD
-import org.sosy_lab.cpachecker.cpa.explicit.ExplicitNumericValue;
-=======
 import org.sosy_lab.cpachecker.cpa.automaton.AutomatonState;
->>>>>>> eb7307f5
 import org.sosy_lab.cpachecker.cpa.explicit.ExplicitState;
-import org.sosy_lab.cpachecker.cpa.explicit.ExplicitValueBase;
 import org.sosy_lab.cpachecker.cpa.explicit.SMGExplicitCommunicator;
 import org.sosy_lab.cpachecker.cpa.smg.SMGExpressionEvaluator.AssumeVisitor;
 import org.sosy_lab.cpachecker.cpa.smg.SMGExpressionEvaluator.LValueAssignmentVisitor;
@@ -1822,7 +1817,7 @@
             pMissingInformation.getMissingCExpressionInformation(),
             edge);
 
-    if (value != null && (value.equals(new ExplicitNumericValue(truthValue)))) {
+    if (value != null && value != truthValue) {
       return null;
     } else {
       hasChanged = true;
@@ -1839,7 +1834,7 @@
         new SMGExplicitCommunicator(pExplicitState, functionName,
             pSmgState, machineModel, logger, edge);
 
-    return cc.evaluateExpression(rValue).asLong();
+    return cc.evaluateExpression(rValue);
   }
 
   @SuppressWarnings("unused")
@@ -1895,12 +1890,12 @@
       SMGExplicitCommunicator cc = new SMGExplicitCommunicator(explicitState, functionName,
           pState, machineModel, logger, pCfaEdge);
 
-      ExplicitValueBase value = cc.evaluateExpression(pRValue);
-
-      if (value == null || value.asLong() == null) {
+      Long value = cc.evaluateExpression(pRValue);
+
+      if (value == null) {
         return SMGUnknownValue.getInstance();
       } else {
-        return SMGKnownExpValue.valueOf(value.asLong());
+        return SMGKnownExpValue.valueOf(value);
       }
     }
   }
