/*
 *  CPAchecker is a tool for configurable software verification.
 *  This file is part of CPAchecker.
 *
 *  Copyright (C) 2007-2012  Dirk Beyer
 *  All rights reserved.
 *
 *  Licensed under the Apache License, Version 2.0 (the "License");
 *  you may not use this file except in compliance with the License.
 *  You may obtain a copy of the License at
 *
 *      http://www.apache.org/licenses/LICENSE-2.0
 *
 *  Unless required by applicable law or agreed to in writing, software
 *  distributed under the License is distributed on an "AS IS" BASIS,
 *  WITHOUT WARRANTIES OR CONDITIONS OF ANY KIND, either express or implied.
 *  See the License for the specific language governing permissions and
 *  limitations under the License.
 *
 *
 *  CPAchecker web page:
 *    http://cpachecker.sosy-lab.org
 */
package org.sosy_lab.cpachecker.util.predicates;

import org.sosy_lab.common.LogManager;
import org.sosy_lab.common.configuration.Configuration;
import org.sosy_lab.common.configuration.InvalidConfigurationException;
import org.sosy_lab.common.configuration.Option;
import org.sosy_lab.common.configuration.Options;
import org.sosy_lab.cpachecker.util.predicates.interfaces.FormulaManager;
import org.sosy_lab.cpachecker.util.predicates.interfaces.InterpolatingProverEnvironment;
import org.sosy_lab.cpachecker.util.predicates.interfaces.ProverEnvironment;
import org.sosy_lab.cpachecker.util.predicates.logging.LoggingFormulaManager;
import org.sosy_lab.cpachecker.util.predicates.logging.LoggingInterpolatingProverEnvironment;
import org.sosy_lab.cpachecker.util.predicates.logging.LoggingProverEnvironment;
import org.sosy_lab.cpachecker.util.predicates.mathsat5.Mathsat5FormulaManager;
import org.sosy_lab.cpachecker.util.predicates.mathsat5.Mathsat5InterpolatingProver;
import org.sosy_lab.cpachecker.util.predicates.mathsat5.Mathsat5TheoremProver;
import org.sosy_lab.cpachecker.util.predicates.smtInterpol.SmtInterpolFormulaManager;
import org.sosy_lab.cpachecker.util.predicates.smtInterpol.SmtInterpolInterpolatingProver;
import org.sosy_lab.cpachecker.util.predicates.smtInterpol.SmtInterpolTheoremProver;
import org.sosy_lab.cpachecker.util.predicates.z3.Z3FormulaManager;
import org.sosy_lab.cpachecker.util.predicates.z3.Z3InterpolatingProver;
import org.sosy_lab.cpachecker.util.predicates.z3.Z3TheoremProver;

@Options(prefix = "cpa.predicate")
public class FormulaManagerFactory {

  private static final String MATHSAT5 = "MATHSAT5";
  private static final String SMTINTERPOL = "SMTINTERPOL";
  private static final String Z3 = "Z3";

  @Option(name = "solver.useLogger",
      description = "log some solver actions, this may be slow!")
  private boolean useLogger = false;
  private final LogManager logger;

  @Option(name = "solver.useIntegers",
      description = "Encode program variables as INTEGER variables, instead of "
          + "using REALs. Not all solvers might support this.")
  private boolean useIntegers = false;

  @Option(values = { MATHSAT5, SMTINTERPOL, Z3 }, toUppercase = true,
      description = "Whether to use MathSAT 5, SmtInterpol or Z3 as SMT solver")
  private String solver = MATHSAT5;

  private final FormulaManager fmgr;

  public FormulaManagerFactory(Configuration config, LogManager logger) throws InvalidConfigurationException {
    config.inject(this);
    this.logger = logger;

    FormulaManager lFmgr;
    switch (solver) {
    case SMTINTERPOL:
      lFmgr = SmtInterpolFormulaManager.create(config, logger, useIntegers);
      break;

    case MATHSAT5:
      try {
<<<<<<< HEAD
        lFmgr = Mathsat5FormulaManager.create(logger, config);
        if (useIntegers) { throw new InvalidConfigurationException(
            "Using integers for program variables is currently not implementted when MathSAT is used."); }
=======
        assert solver.equals(MATHSAT5);

        lFmgr = Mathsat5FormulaManager.create(logger, config, useIntegers);
>>>>>>> c78b69a1

      } catch (UnsatisfiedLinkError e) {
        throw new InvalidConfigurationException("The SMT solver " + solver
            + " is not available on this machine."
            + " You may experiment with SMTInterpol by setting cpa.predicate.solver=SMTInterpol.", e);
      }
      break;

    case Z3:
      lFmgr = Z3FormulaManager.create(logger, config, useIntegers);
      break;

    default:
      throw new AssertionError("no solver selected");
    }

    fmgr = lFmgr;
  }

  public FormulaManager getFormulaManager() {
    if (useLogger) {
      return new LoggingFormulaManager(logger, fmgr);
    } else {
      return fmgr;
    }
  }

  public ProverEnvironment newProverEnvironment(boolean generateModels) {
    ProverEnvironment pe;
    switch (solver) {
    case SMTINTERPOL:
      pe = new SmtInterpolTheoremProver((SmtInterpolFormulaManager) fmgr);
      break;
    case MATHSAT5:
      pe = new Mathsat5TheoremProver((Mathsat5FormulaManager) fmgr, generateModels);
      break;
    case Z3:
      pe = new Z3TheoremProver((Z3FormulaManager) fmgr);
      break;
    default:
      throw new AssertionError("no solver selected");
    }

    if (useLogger) {
      return new LoggingProverEnvironment(logger, pe);
    } else {
      return pe;
    }
  }

  public InterpolatingProverEnvironment<?> newProverEnvironmentWithInterpolation(boolean shared) {
    InterpolatingProverEnvironment<?> ipe;
    switch (solver) {
    case SMTINTERPOL:
      ipe = new SmtInterpolInterpolatingProver((SmtInterpolFormulaManager) fmgr);
      break;
    case MATHSAT5:
      ipe = new Mathsat5InterpolatingProver((Mathsat5FormulaManager) fmgr, shared);
      break;
    case Z3:
      ipe = new Z3InterpolatingProver((Z3FormulaManager) fmgr);
      break;
    default:
      throw new AssertionError("no solver selected");
    }

    if (useLogger) {
      return new LoggingInterpolatingProverEnvironment<>(logger, ipe);
    } else {
      return ipe;
    }
  }
}<|MERGE_RESOLUTION|>--- conflicted
+++ resolved
@@ -79,16 +79,7 @@
 
     case MATHSAT5:
       try {
-<<<<<<< HEAD
-        lFmgr = Mathsat5FormulaManager.create(logger, config);
-        if (useIntegers) { throw new InvalidConfigurationException(
-            "Using integers for program variables is currently not implementted when MathSAT is used."); }
-=======
-        assert solver.equals(MATHSAT5);
-
         lFmgr = Mathsat5FormulaManager.create(logger, config, useIntegers);
->>>>>>> c78b69a1
-
       } catch (UnsatisfiedLinkError e) {
         throw new InvalidConfigurationException("The SMT solver " + solver
             + " is not available on this machine."
