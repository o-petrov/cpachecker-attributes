// This file is part of CPAchecker,
// a tool for configurable software verification:
// https://cpachecker.sosy-lab.org
//
// SPDX-FileCopyrightText: 2007-2020 Dirk Beyer <https://www.sosy-lab.org>
//
// SPDX-License-Identifier: Apache-2.0

package org.sosy_lab.cpachecker.util.predicates.pathformula;

import static com.google.common.collect.FluentIterable.from;

import com.google.common.base.Predicates;
import com.google.common.collect.FluentIterable;
import com.google.common.collect.ImmutableList;
import com.google.common.collect.ImmutableMap;
import com.google.common.collect.ImmutableSet;
<<<<<<< HEAD
import com.google.errorprone.annotations.InlineMe;
=======
import com.google.common.collect.Iterables;
import com.google.common.collect.Lists;
>>>>>>> 3f35e77d
import java.io.PrintStream;
import java.util.ArrayList;
import java.util.List;
import java.util.Map;
import java.util.Optional;
import java.util.Set;
import java.util.logging.Level;
import java.util.regex.Pattern;
import org.checkerframework.checker.nullness.qual.Nullable;
import org.sosy_lab.common.ShutdownNotifier;
import org.sosy_lab.common.configuration.Configuration;
import org.sosy_lab.common.configuration.InvalidConfigurationException;
import org.sosy_lab.common.configuration.Option;
import org.sosy_lab.common.configuration.Options;
import org.sosy_lab.common.log.LogManager;
import org.sosy_lab.cpachecker.cfa.CFA;
import org.sosy_lab.cpachecker.cfa.ast.FileLocation;
import org.sosy_lab.cpachecker.cfa.ast.c.CBinaryExpressionBuilder;
import org.sosy_lab.cpachecker.cfa.ast.c.CExpression;
import org.sosy_lab.cpachecker.cfa.ast.c.CFunctionDeclaration;
import org.sosy_lab.cpachecker.cfa.ast.c.CIdExpression;
import org.sosy_lab.cpachecker.cfa.model.AssumeEdge;
import org.sosy_lab.cpachecker.cfa.model.CFAEdge;
import org.sosy_lab.cpachecker.cfa.model.CFANode;
import org.sosy_lab.cpachecker.cfa.model.c.CAssumeEdge;
import org.sosy_lab.cpachecker.cfa.types.MachineModel;
import org.sosy_lab.cpachecker.cfa.types.c.CFunctionType;
import org.sosy_lab.cpachecker.cfa.types.c.CNumericTypes;
import org.sosy_lab.cpachecker.cfa.types.c.CType;
import org.sosy_lab.cpachecker.core.AnalysisDirection;
import org.sosy_lab.cpachecker.cpa.arg.ARGState;
import org.sosy_lab.cpachecker.cpa.predicate.PredicateAbstractState;
import org.sosy_lab.cpachecker.exceptions.CPATransferException;
import org.sosy_lab.cpachecker.exceptions.UnrecognizedCFAEdgeException;
import org.sosy_lab.cpachecker.exceptions.UnrecognizedCodeException;
import org.sosy_lab.cpachecker.util.AbstractStates;
import org.sosy_lab.cpachecker.util.Pair;
import org.sosy_lab.cpachecker.util.predicates.pathformula.SSAMap.SSAMapBuilder;
import org.sosy_lab.cpachecker.util.predicates.pathformula.SSAMapMerger.MergeResult;
import org.sosy_lab.cpachecker.util.predicates.pathformula.ctoformula.CtoFormulaConverter;
import org.sosy_lab.cpachecker.util.predicates.pathformula.ctoformula.CtoFormulaTypeHandler;
import org.sosy_lab.cpachecker.util.predicates.pathformula.ctoformula.CtoWpConverter;
import org.sosy_lab.cpachecker.util.predicates.pathformula.ctoformula.FormulaEncodingOptions;
import org.sosy_lab.cpachecker.util.predicates.pathformula.pointeraliasing.CToFormulaConverterWithPointerAliasing;
import org.sosy_lab.cpachecker.util.predicates.pathformula.pointeraliasing.FormulaEncodingWithPointerAliasingOptions;
import org.sosy_lab.cpachecker.util.predicates.pathformula.pointeraliasing.PointerTargetSet;
import org.sosy_lab.cpachecker.util.predicates.pathformula.pointeraliasing.TypeHandlerWithPointerAliasing;
import org.sosy_lab.cpachecker.util.predicates.smt.BooleanFormulaManagerView;
import org.sosy_lab.cpachecker.util.predicates.smt.FormulaManagerView;
import org.sosy_lab.cpachecker.util.variableclassification.VariableClassification;
import org.sosy_lab.java_smt.api.BooleanFormula;
import org.sosy_lab.java_smt.api.Formula;
import org.sosy_lab.java_smt.api.FormulaType;
import org.sosy_lab.java_smt.api.Model.ValueAssignment;

/**
 * Class implementing the FormulaManager interface,
 * providing some commonly used stuff which is independent from specific libraries.
 *
 * This class inherits from CtoFormulaConverter to import the stuff there.
 */
@Options(prefix="cpa.predicate")
public class PathFormulaManagerImpl implements PathFormulaManager {

  @Option(secure=true, description = "Handle aliasing of pointers. "
      + "This adds disjunctions to the formulas, so be careful when using cartesian abstraction.")
  private boolean handlePointerAliasing = true;

  @Option(secure=true, description="Call 'simplify' on generated formulas.")
  private boolean simplifyGeneratedPathFormulas = false;

  @Option(
      secure = true,
      description =
          "Which path-formula builder to use."
              + "Depending on this setting additional terms are added to the path formulas,"
              + "e.g. SYMBOLICLOCATIONS will add track the program counter symbolically with a special variable %pc")
  private PathFormulaBuilderVariants pathFormulaBuilderVariant = PathFormulaBuilderVariants.DEFAULT;

  private enum PathFormulaBuilderVariants {
    DEFAULT,
    SYMBOLICLOCATIONS
  }

  private static final String BRANCHING_PREDICATE_NAME = "__ART__";
  private static final Pattern BRANCHING_PREDICATE_NAME_PATTERN = Pattern.compile(
      "^.*" + BRANCHING_PREDICATE_NAME + "(?=\\d+$)");

  private static final String NONDET_VARIABLE = "__nondet__";
  static final String NONDET_FLAG_VARIABLE = NONDET_VARIABLE + "flag__";
  private static final CType NONDET_TYPE = CNumericTypes.SIGNED_INT;
  private final FormulaType<?> NONDET_FORMULA_TYPE;

  private final FormulaManagerView fmgr;
  private final BooleanFormulaManagerView bfmgr;
  private final CtoFormulaConverter converter;
  private final @Nullable CtoWpConverter wpConverter;
  private final PathFormulaBuilderFactory pfbFactory;
  private final LogManager logger;
  private final ShutdownNotifier shutdownNotifier;

  @Option(
    secure = true,
    description = "add special information to formulas about non-deterministic functions"
  )
  private boolean useNondetFlags = false;

  public PathFormulaManagerImpl(FormulaManagerView pFmgr,
      Configuration config, LogManager pLogger, ShutdownNotifier pShutdownNotifier,
      CFA pCfa, AnalysisDirection pDirection)
          throws InvalidConfigurationException {

    this(pFmgr, config, pLogger, pShutdownNotifier, pCfa.getMachineModel(),
        pCfa.getVarClassification(), pDirection);
  }

  public PathFormulaManagerImpl(FormulaManagerView pFmgr,
      Configuration config, LogManager pLogger, ShutdownNotifier pShutdownNotifier,
      MachineModel pMachineModel,
      Optional<VariableClassification> pVariableClassification, AnalysisDirection pDirection)
          throws InvalidConfigurationException {

    config.inject(this, PathFormulaManagerImpl.class);

    fmgr = pFmgr;
    bfmgr = fmgr.getBooleanFormulaManager();
    logger = pLogger;
    shutdownNotifier = pShutdownNotifier;

    if (handlePointerAliasing) {
      final FormulaEncodingWithPointerAliasingOptions options = new FormulaEncodingWithPointerAliasingOptions(config);
      if (options.useQuantifiersOnArrays()) {
        try {
          fmgr.getQuantifiedFormulaManager();
        } catch (UnsupportedOperationException e) {
          throw new InvalidConfigurationException("Cannot use quantifiers with current solver, either choose a different solver or disable quantifiers.");
        }
      }
      if (options.useArraysForHeap()) {
        try {
          fmgr.getArrayFormulaManager();
        } catch (UnsupportedOperationException e) {
          throw new InvalidConfigurationException(
              "Cannot use arrays with current solver, either choose a different solver or disable arrays.");
        }
      }

      TypeHandlerWithPointerAliasing aliasingTypeHandler = new TypeHandlerWithPointerAliasing(pLogger, pMachineModel, options);

      converter = new CToFormulaConverterWithPointerAliasing(options, fmgr,
          pMachineModel, pVariableClassification, logger, shutdownNotifier,
          aliasingTypeHandler, pDirection);

      wpConverter = null;

    } else {
      final FormulaEncodingOptions options = new FormulaEncodingOptions(config);
      CtoFormulaTypeHandler typeHandler = new CtoFormulaTypeHandler(pLogger, pMachineModel);
      converter =
          new CtoFormulaConverter(
              options,
              fmgr,
              pMachineModel,
              pVariableClassification,
              logger,
              shutdownNotifier,
              typeHandler,
              pDirection);

      wpConverter =
          new CtoWpConverter(
              options,
              fmgr,
              pMachineModel,
              pVariableClassification,
              logger,
              shutdownNotifier,
              typeHandler,
              pDirection);

      logger.log(Level.WARNING, "Handling of pointer aliasing is disabled, analysis is unsound if aliased pointers exist.");
    }

    switch (pathFormulaBuilderVariant) {
      case DEFAULT:
        pfbFactory = new DefaultPathFormulaBuilder.Factory();
        break;
      case SYMBOLICLOCATIONS:
        pfbFactory =
            new SymbolicLocationPathFormulaBuilder.Factory(
                new CBinaryExpressionBuilder(pMachineModel, pLogger));
        break;
      default:
        throw new InvalidConfigurationException("Invalid type of path formula builder specified!");
    }

    NONDET_FORMULA_TYPE = converter.getFormulaTypeFromCType(NONDET_TYPE);
  }

  @Override
  public Pair<PathFormula, ErrorConditions> makeAndWithErrorConditions(PathFormula pOldFormula,
                             final CFAEdge pEdge) throws CPATransferException, InterruptedException {
    ErrorConditions errorConditions = new ErrorConditions(bfmgr);
    PathFormula pf = makeAnd(pOldFormula, pEdge, errorConditions);

    return Pair.of(pf, errorConditions);
  }

  private PathFormula makeAnd(
      PathFormula pOldFormula, final CFAEdge pEdge, ErrorConditions errorConditions)
      throws UnrecognizedCodeException, UnrecognizedCFAEdgeException, InterruptedException {
    PathFormula pf = converter.makeAnd(pOldFormula, pEdge, errorConditions);

    if (useNondetFlags) {
      SSAMapBuilder ssa = pf.getSsa().builder();

      int lNondetIndex = ssa.getIndex(NONDET_VARIABLE);
      int lFlagIndex = ssa.getIndex(NONDET_FLAG_VARIABLE);

      if (lNondetIndex != lFlagIndex) {
        if (lFlagIndex < 0) {
          lFlagIndex = 1; // ssa indices start with 2, so next flag that is generated also uses index 2
        }

        BooleanFormula edgeFormula = pf.getFormula();

        for (int lIndex = lFlagIndex + 1; lIndex <= lNondetIndex; lIndex++) {
          Formula nondetVar = fmgr.makeVariable(NONDET_FORMULA_TYPE, NONDET_FLAG_VARIABLE, lIndex);
          BooleanFormula lAssignment = fmgr.assignment(nondetVar, fmgr.makeNumber(NONDET_FORMULA_TYPE, 1));
          edgeFormula = bfmgr.and(edgeFormula, lAssignment);
        }

        // update ssa index of nondet flag
        //setSsaIndex(ssa, Variable.create(NONDET_FLAG_VARIABLE, getNondetType()), lNondetIndex);
        ssa.setIndex(NONDET_FLAG_VARIABLE, NONDET_TYPE, lNondetIndex);

        pf = new PathFormula(edgeFormula, ssa.build(), pf.getPointerTargetSet(), pf.getLength());
      }
    }
    if (simplifyGeneratedPathFormulas) {
      pf = pf.withFormula(fmgr.simplify(pf.getFormula()));
    }
    return pf;
  }

  @Override
  public PathFormula makeAnd(PathFormula pPathFormula, CExpression pAssumption)
      throws CPATransferException, InterruptedException {
    CFunctionDeclaration dummyFunction =
        new CFunctionDeclaration(
            FileLocation.DUMMY, CFunctionType.NO_ARGS_VOID_FUNCTION, "dummy", ImmutableList.of());
    CAssumeEdge fakeEdge =
        new CAssumeEdge(
            pAssumption.toASTString(),
            FileLocation.DUMMY,
            new CFANode(dummyFunction),
            new CFANode(dummyFunction),
            pAssumption,
            true);
    return converter.makeAnd(pPathFormula, fakeEdge, ErrorConditions.dummyInstance(bfmgr));
  }

  @Override
  public PathFormula makeAnd(PathFormula pOldFormula, CFAEdge pEdge)
      throws CPATransferException, InterruptedException {
    ErrorConditions errorConditions = ErrorConditions.dummyInstance(bfmgr);
    return makeAnd(pOldFormula, pEdge, errorConditions);
  }

  @Override
  public PathFormula makeConjunction(List<PathFormula> pPathFormulas) {
    if (pPathFormulas.isEmpty()) {
      return makeEmptyPathFormula();
    }
    BooleanFormula conjunction = bfmgr.and(Lists.transform(pPathFormulas, PathFormula::getFormula));
    int lengthSum = pPathFormulas.stream().mapToInt(PathFormula::getLength).sum();
    PathFormula last = Iterables.getLast(pPathFormulas);
    return new PathFormula(conjunction, last.getSsa(), last.getPointerTargetSet(), lengthSum);
  }

  @Override
  public PathFormula makeEmptyPathFormula() {
    return new PathFormula(bfmgr.makeTrue(),
                           SSAMap.emptySSAMap(),
                           PointerTargetSet.emptyPointerTargetSet(),
                           0);
  }

  @Override
<<<<<<< HEAD
  public PathFormula makeEmptyPathFormula(PathFormula oldFormula) {
    return new PathFormula(
        bfmgr.makeTrue(), oldFormula.getSsa(), oldFormula.getPointerTargetSet(), 0);
=======
  public PathFormula makeEmptyPathFormulaWithContextFrom(PathFormula oldFormula) {
    return new PathFormula(bfmgr.makeTrue(),
                           oldFormula.getSsa(),
                           oldFormula.getPointerTargetSet(),
                           0);
>>>>>>> 3f35e77d
  }

  @InlineMe(
      replacement =
          "new PathFormula(oldFormula.getFormula(), m, oldFormula.getPointerTargetSet(),"
              + " oldFormula.getLength())",
      imports = "org.sosy_lab.cpachecker.util.predicates.pathformula.PathFormula")
  @Override
<<<<<<< HEAD
  @Deprecated
  public final PathFormula makeNewPathFormula(PathFormula oldFormula, SSAMap m) {
    return new PathFormula(oldFormula.getFormula(),
                           m,
                           oldFormula.getPointerTargetSet(),
                           oldFormula.getLength());
  }

  @Override
  public PathFormula makeNewPathFormula(PathFormula oldFormula, SSAMap m, PointerTargetSet pPts) {
    return new PathFormula(oldFormula.getFormula(),
        m,
        pPts,
        oldFormula.getLength());
=======
  public PathFormula makeEmptyPathFormulaWithContext(SSAMap pSsaMap, PointerTargetSet pPts) {
    return new PathFormula(bfmgr.makeTrue(), pSsaMap, pPts, 0);
>>>>>>> 3f35e77d
  }

  @Override
  public PathFormula makeOr(final PathFormula pathFormula1, final PathFormula pathFormula2) throws InterruptedException {

    final BooleanFormula formula1 = pathFormula1.getFormula();
    final BooleanFormula formula2 = pathFormula2.getFormula();
    final SSAMap ssa1 = pathFormula1.getSsa();
    final SSAMap ssa2 = pathFormula2.getSsa();

    final PointerTargetSet pts1 = pathFormula1.getPointerTargetSet();
    final PointerTargetSet pts2 = pathFormula2.getPointerTargetSet();

    final SSAMapMerger merger =
        new SSAMapMerger(
            useNondetFlags,
            fmgr,
            converter,
            shutdownNotifier,
            NONDET_FORMULA_TYPE);
    final MergeResult<SSAMap> mergeSSAResult = merger.mergeSSAMaps(ssa1, pts1, ssa2, pts2);
    final SSAMapBuilder newSSA = mergeSSAResult.getResult().builder();

    final MergeResult<PointerTargetSet> mergePtsResult =
        converter.mergePointerTargetSets(pts1, pts2, newSSA);

    // (?) Do not swap these two lines, that makes a huge difference in performance (?) !
    final BooleanFormula newFormula1 = bfmgr.and(formula1,
        bfmgr.and(mergeSSAResult.getLeftConjunct(), mergePtsResult.getLeftConjunct()));
    final BooleanFormula newFormula2 = bfmgr.and(formula2,
        bfmgr.and(mergeSSAResult.getRightConjunct(), mergePtsResult.getRightConjunct()));
    final BooleanFormula newFormula = bfmgr.and(bfmgr.or(newFormula1, newFormula2),
        bfmgr.and(mergeSSAResult.getFinalConjunct(), mergePtsResult.getFinalConjunct()));
    final PointerTargetSet newPTS = mergePtsResult.getResult();
    final int newLength = Math.max(pathFormula1.getLength(), pathFormula2.getLength());

    PathFormula out = new PathFormula(newFormula, newSSA.build(), newPTS, newLength);
    if (simplifyGeneratedPathFormulas) {
      out = out.withFormula(fmgr.simplify(out.getFormula()));
    }
    return out;
  }

  @Override
  public PointerTargetSet mergePts(
      PointerTargetSet pPts1, PointerTargetSet pPts2, SSAMapBuilder pSSA)
      throws InterruptedException {
    return converter.mergePointerTargetSets(pPts1, pPts2, pSSA).getResult();
  }

  @Override
  public PathFormula makeAnd(PathFormula pPathFormula, BooleanFormula pOtherFormula) {
    SSAMap ssa = pPathFormula.getSsa();
    BooleanFormula otherFormula =  fmgr.instantiate(pOtherFormula, ssa);
    BooleanFormula resultFormula = bfmgr.and(pPathFormula.getFormula(), otherFormula);
    final PointerTargetSet pts = pPathFormula.getPointerTargetSet();
    return new PathFormula(resultFormula, ssa, pts, pPathFormula.getLength());
  }

  @Override
  public PathFormula makeFormulaForPath(List<CFAEdge> pPath) throws CPATransferException, InterruptedException {
    PathFormula pathFormula = makeEmptyPathFormula();
    for (CFAEdge edge : pPath) {
      pathFormula = makeAnd(pathFormula, edge);
    }
    return pathFormula;
  }

  /** {@inheritDoc} */
  @Override
  public Formula makeFormulaForVariable(PathFormula pContext, String pVarName, CType pType) {
    return converter.makeFormulaForVariable(
        pContext.getSsa(), pContext.getPointerTargetSet(), pVarName, pType);
  }

  /** {@inheritDoc} */
  @Override
  public Formula makeFormulaForUninstantiatedVariable(
      String pVarName, CType pType, PointerTargetSet pContextPTS, boolean forcePointerDereference) {
    return converter.makeFormulaForUninstantiatedVariable(
        pVarName, pType, pContextPTS, forcePointerDereference);
  }

  /**
   * Build a formula containing a predicate for all branching situations in the
   * ARG. If a satisfying assignment is created for this formula, it can be used
   * to find out which paths in the ARG are feasible.
   *
   * This method may be called with an empty set, in which case it does nothing
   * and returns the formula "true".
   *
   * @param elementsOnPath The ARG states that should be considered.
   * @return A formula containing a predicate for each branching.
   */
  @Override
  public BooleanFormula buildBranchingFormula(Set<ARGState> elementsOnPath)
      throws CPATransferException, InterruptedException {
    return buildBranchingFormula(elementsOnPath, ImmutableMap.of());
  }

  /**
   * Build a formula containing a predicate for all branching situations in the
   * ARG. If a satisfying assignment is created for this formula, it can be used
   * to find out which paths in the ARG are feasible.
   *
   * This method may be called with an empty set, in which case it does nothing
   * and returns the formula "true".
   *
   * @param elementsOnPath The ARG states that should be considered.
   * @param parentFormulasOnPath TODO.
   * @return A formula containing a predicate for each branching.
   */
  @Override
  public BooleanFormula buildBranchingFormula(Set<ARGState> elementsOnPath, Map<Pair<ARGState,CFAEdge>, PathFormula> parentFormulasOnPath)
      throws CPATransferException, InterruptedException {
    // build the branching formula that will help us find the real error path
    List<BooleanFormula> branchingFormula = new ArrayList<>();
    for (final ARGState pathElement : elementsOnPath) {
      final ImmutableSet<ARGState> childrenOnPath =
          from(pathElement.getChildren()).filter(elementsOnPath::contains).toSet();

      if (childrenOnPath.size() > 1) {
        if (childrenOnPath.size() > 2) {
          // can't create branching formula
          if (from(childrenOnPath).anyMatch(AbstractStates::isTargetState)) {
            // We expect this situation of one of the children is a target state created by PredicateCPA.
            continue;
          } else {
            logger.log(Level.WARNING, "ARG branching with more than two outgoing edges at ARG node " + pathElement.getStateId() + ".");
            return bfmgr.makeTrue();
          }
        }

        FluentIterable<CFAEdge> outgoingEdges =
            from(childrenOnPath).transform(pathElement::getEdgeToChild);
        if (!outgoingEdges.allMatch(Predicates.instanceOf(AssumeEdge.class))) {
          if (from(childrenOnPath).anyMatch(AbstractStates::isTargetState)) {
            // We expect this situation of one of the children is a target state created by PredicateCPA.
            continue;
          } else {
            logger.log(Level.WARNING, "ARG branching without AssumeEdge at ARG node " + pathElement.getStateId() + ".");
            return bfmgr.makeTrue();
          }
        }

        assert outgoingEdges.size() == 2;

        // We expect there to be exactly one positive and one negative edge
        AssumeEdge positiveEdge = null;
        AssumeEdge negativeEdge = null;
        for (AssumeEdge currentEdge : outgoingEdges.filter(AssumeEdge.class)) {
          if (currentEdge.getTruthAssumption()) {
            positiveEdge = currentEdge;
          } else {
            negativeEdge = currentEdge;
          }
        }
        if (positiveEdge == null || negativeEdge == null) {
          logger.log(Level.WARNING, "Ambiguous ARG branching at ARG node " + pathElement.getStateId() + ".");
          return bfmgr.makeTrue();
        }

        BooleanFormula pred = bfmgr.makeVariable(BRANCHING_PREDICATE_NAME + pathElement.getStateId());

        Pair<ARGState,CFAEdge> key = Pair.of(pathElement, positiveEdge);
        PathFormula pf = parentFormulasOnPath.get(key);

        if(pf == null) {
          // create formula by edge, be sure to use the correct SSA indices!
          // TODO the class PathFormulaManagerImpl should not depend on PredicateAbstractState,
          // it is used without PredicateCPA as well.
          PredicateAbstractState pe = AbstractStates.extractStateByType(pathElement, PredicateAbstractState.class);
          if (pe == null) {
            logger.log(Level.WARNING, "Cannot find precise error path information without PredicateCPA");
            return bfmgr.makeTrue();
          } else {
            pf = pe.getPathFormula();
          }
          pf = this.makeEmptyPathFormulaWithContextFrom(pf); // reset everything except SSAMap
          pf = this.makeAnd(pf, positiveEdge);        // conjunct with edge
        }
        BooleanFormula equiv = bfmgr.equivalence(pred, pf.getFormula());
        branchingFormula.add(equiv);
      }
    }
    return bfmgr.and(branchingFormula);
  }

  /**
   * Extract the information about the branching predicates created by {@link
   * #buildBranchingFormula(Set)} from a satisfying assignment.
   *
   * <p>A map is created that stores for each ARGState (using its element id as the map key) which
   * edge was taken (the positive or the negated one).
   *
   * @param model A satisfying assignment that should contain values for branching predicates.
   * @return A map from ARG state id to a boolean value indicating direction.
   */
  @Override
  public ImmutableMap<Integer, Boolean> getBranchingPredicateValuesFromModel(
      Iterable<ValueAssignment> model) {
    // Do not use fmgr here, this fails if a separate solver is used for interpolation.
    if (!model.iterator().hasNext()) {
      logger.log(Level.WARNING, "No satisfying assignment given by solver!");
      return ImmutableMap.of();
    }

    ImmutableMap.Builder<Integer, Boolean> preds = ImmutableMap.builder();
    for (ValueAssignment entry : model) {
      String canonicalName = entry.getName();

      if (entry.getKey() instanceof BooleanFormula) {
        String name = BRANCHING_PREDICATE_NAME_PATTERN.matcher(canonicalName).replaceFirst("");
        if (!name.equals(canonicalName)) {
          // pattern matched, so it's a variable with __ART__ in it

          // no NumberFormatException because of RegExp match earlier
          Integer nodeId = Integer.parseInt(name);
          preds.put(nodeId, (Boolean) entry.getValue()); // fails on duplicate key
        }
      }
    }
    return preds.build();
  }

  @Override
  public void clearCaches() {
  }

  @Override
  public Formula expressionToFormula(PathFormula pFormula, CIdExpression expr, CFAEdge edge)
      throws UnrecognizedCodeException {
    return converter.buildTermFromPathFormula(pFormula, expr, edge);
  }

  @Override
  public BooleanFormula buildImplicationTestAsUnsat(PathFormula pF1, PathFormula pF2) throws InterruptedException {
    final SSAMapMerger merger =
        new SSAMapMerger(
            useNondetFlags,
            fmgr,
            converter,
            shutdownNotifier,
            NONDET_FORMULA_TYPE);
    BooleanFormula bF = pF2.getFormula();
    return bfmgr.and(
        merger.addMergeAssumptions(
            pF1.getFormula(), pF1.getSsa(), pF1.getPointerTargetSet(), pF2.getSsa()),
        bfmgr.not(bF));
  }

  @Override
  public BooleanFormula addBitwiseAxiomsIfNeeded(final BooleanFormula pMainFormula
      , final BooleanFormula pExtractionFormula) {
    if (fmgr.useBitwiseAxioms()) {
      BooleanFormula bitwiseAxioms = fmgr.getBitwiseAxioms(pExtractionFormula);
      if (!fmgr.getBooleanFormulaManager().isTrue(bitwiseAxioms)) {
        logger.log(Level.ALL, "DEBUG_3", "ADDED BITWISE AXIOMS:", bitwiseAxioms);
        return fmgr.getBooleanFormulaManager().and(pMainFormula, bitwiseAxioms);
      }
    }

    return pMainFormula;
  }

  @Override
  public PathFormulaBuilder createNewPathFormulaBuilder() {
    return pfbFactory.create();
  }

  @Override
  public void printStatistics(PrintStream out) {
    converter.printStatistics(out);
  }

  @Override
  public BooleanFormula buildWeakestPrecondition(
      final CFAEdge pEdge, final BooleanFormula pPostcond)
      throws UnrecognizedCFAEdgeException, UnrecognizedCodeException, InterruptedException {

    // TODO: refactor as soon as there is a WP converter with pointer aliasing

    if (wpConverter != null) {
      return wpConverter.makePreconditionForEdge(pEdge, pPostcond);
    }

    throw new UnsupportedOperationException();
  }
}<|MERGE_RESOLUTION|>--- conflicted
+++ resolved
@@ -15,12 +15,8 @@
 import com.google.common.collect.ImmutableList;
 import com.google.common.collect.ImmutableMap;
 import com.google.common.collect.ImmutableSet;
-<<<<<<< HEAD
-import com.google.errorprone.annotations.InlineMe;
-=======
 import com.google.common.collect.Iterables;
 import com.google.common.collect.Lists;
->>>>>>> 3f35e77d
 import java.io.PrintStream;
 import java.util.ArrayList;
 import java.util.List;
@@ -310,44 +306,14 @@
   }
 
   @Override
-<<<<<<< HEAD
-  public PathFormula makeEmptyPathFormula(PathFormula oldFormula) {
+  public PathFormula makeEmptyPathFormulaWithContextFrom(PathFormula oldFormula) {
     return new PathFormula(
         bfmgr.makeTrue(), oldFormula.getSsa(), oldFormula.getPointerTargetSet(), 0);
-=======
-  public PathFormula makeEmptyPathFormulaWithContextFrom(PathFormula oldFormula) {
-    return new PathFormula(bfmgr.makeTrue(),
-                           oldFormula.getSsa(),
-                           oldFormula.getPointerTargetSet(),
-                           0);
->>>>>>> 3f35e77d
-  }
-
-  @InlineMe(
-      replacement =
-          "new PathFormula(oldFormula.getFormula(), m, oldFormula.getPointerTargetSet(),"
-              + " oldFormula.getLength())",
-      imports = "org.sosy_lab.cpachecker.util.predicates.pathformula.PathFormula")
-  @Override
-<<<<<<< HEAD
-  @Deprecated
-  public final PathFormula makeNewPathFormula(PathFormula oldFormula, SSAMap m) {
-    return new PathFormula(oldFormula.getFormula(),
-                           m,
-                           oldFormula.getPointerTargetSet(),
-                           oldFormula.getLength());
-  }
-
-  @Override
-  public PathFormula makeNewPathFormula(PathFormula oldFormula, SSAMap m, PointerTargetSet pPts) {
-    return new PathFormula(oldFormula.getFormula(),
-        m,
-        pPts,
-        oldFormula.getLength());
-=======
+  }
+
+  @Override
   public PathFormula makeEmptyPathFormulaWithContext(SSAMap pSsaMap, PointerTargetSet pPts) {
     return new PathFormula(bfmgr.makeTrue(), pSsaMap, pPts, 0);
->>>>>>> 3f35e77d
   }
 
   @Override
