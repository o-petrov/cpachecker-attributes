/*
 *  CPAchecker is a tool for configurable software verification.
 *  This file is part of CPAchecker.
 *
 *  Copyright (C) 2007-2014  Dirk Beyer
 *  All rights reserved.
 *
 *  Licensed under the Apache License, Version 2.0 (the "License");
 *  you may not use this file except in compliance with the License.
 *  You may obtain a copy of the License at
 *
 *      http://www.apache.org/licenses/LICENSE-2.0
 *
 *  Unless required by applicable law or agreed to in writing, software
 *  distributed under the License is distributed on an "AS IS" BASIS,
 *  WITHOUT WARRANTIES OR CONDITIONS OF ANY KIND, either express or implied.
 *  See the License for the specific language governing permissions and
 *  limitations under the License.
 *
 *
 *  CPAchecker web page:
 *    http://cpachecker.sosy-lab.org
 */
package org.sosy_lab.cpachecker.util.predicates.mathsat5;

import static com.google.common.base.Preconditions.checkArgument;
import static org.sosy_lab.cpachecker.util.predicates.mathsat5.Mathsat5NativeApi.*;

import java.util.HashMap;
import java.util.List;
import java.util.Map;

import org.sosy_lab.cpachecker.util.predicates.interfaces.Formula;
import org.sosy_lab.cpachecker.util.predicates.interfaces.basicimpl.AbstractUnsafeFormulaManager;

import com.google.common.collect.ImmutableList;
import com.google.common.primitives.Longs;

class Mathsat5UnsafeFormulaManager extends AbstractUnsafeFormulaManager<Long, Long, Long> {

  private final long msatEnv;
  private final Mathsat5FormulaCreator creator;

  public Mathsat5UnsafeFormulaManager(Mathsat5FormulaCreator pCreator) {
    super(pCreator);
    this.msatEnv = pCreator.getEnv();
    this.creator = pCreator;
  }

  @Override
  public boolean isAtom(Long t) {
    return msat_term_is_atom(msatEnv, t);
  }

  @Override
  public int getArity(Long pT) {
    return msat_term_arity(pT);
  }

  @Override
  public Formula getArg(Formula pF, int pN) {
    long f = Mathsat5FormulaManager.getMsatTerm(pF);
    long arg = msat_term_get_arg(f, pN);
    if (msat_is_fp_roundingmode_type(msatEnv, msat_term_get_type(arg))) {
      // We have terms that are of type fp_roundingmode
      // (for example, arguments to floating-point arithmetic operators),
      // but we do not want to work with them.
      // So we just return an untyped formula here.
      return new Mathsat5Formula(f) { };
    }
    return super.getArg(pF, pN);
  }

  @Override
  public Long getArg(Long t, int n) {
    return msat_term_get_arg(t, n);
  }

  @Override
  public boolean isVariable(Long t) {
    return msat_term_is_constant(msatEnv, t);
  }

  @Override
  public boolean isUF(Long t) {
    return msat_term_is_uf(msatEnv, t);
  }

  @Override
  public String getName(Long t) {
    if (isUF(t)) {
      return msat_decl_get_name(msat_term_get_decl(t));
    } else if (isVariable(t)) {
      return msat_term_repr(t);
    } else {
      throw new IllegalArgumentException("Can't get the name from the given formula!");
    }
  }

  @Override
  public Long replaceArgs(Long t, List<Long> newArgs) {
    long tDecl = msat_term_get_decl(t);
    return msat_make_term(msatEnv, tDecl, Longs.toArray(newArgs));
  }

  @Override
  public Long replaceName(Long t, String newName) {
    if (isUF(t)) {
      long decl = msat_term_get_decl(t);
      int arity = msat_decl_get_arity(decl);
      long retType = msat_decl_get_return_type(decl);
      long[] argTypes = new long[arity];
      long[] args = new long[arity];
      for (int i = 0; i < arity; i++) {
        args[i] = msat_term_get_arg(t, i);
        argTypes[i] = msat_decl_get_arg_type(decl, i);
      }
      long funcType = msat_get_function_type(msatEnv, argTypes, argTypes.length, retType);
      long funcDecl = msat_declare_function(msatEnv, newName, funcType);
      return msat_make_uf(msatEnv, funcDecl, args);
    } else if (isVariable(t)) {
      return creator.makeVariable(msat_term_get_type(t), newName);
    } else {
      throw new IllegalArgumentException("Can't set the name from the given formula!");
    }
  }

  @Override
  protected List<Long> splitNumeralEqualityIfPossible(Long pF) {
    if (msat_term_is_equal(msatEnv, pF) && getArity(pF) == 2) {
      long arg0 = msat_term_get_arg(pF, 0);
      long arg1 = msat_term_get_arg(pF, 1);
      long type = msat_term_get_type(arg0);
      if (msat_is_bv_type(msatEnv, type)) {
        return ImmutableList.of(
            msat_make_bv_uleq(msatEnv, arg0, arg1),
            msat_make_bv_uleq(msatEnv, arg1, arg0)
        );
      } else if (msat_is_integer_type(msatEnv, type) || msat_is_rational_type(msatEnv, type)) {
        return ImmutableList.of(
            msat_make_leq(msatEnv, arg0, arg1),
            msat_make_leq(msatEnv, arg1, arg0)
        );
      }
    }
    return ImmutableList.of(pF);
  }

  @Override
  public boolean isNumber(Long pT) {
    return msat_term_is_number(msatEnv, pT);
  }

  @Override
  protected Long substitute(Long expr, List<Long> substituteFrom, List<Long> substituteTo) {
    checkArgument(substituteFrom.size() == substituteTo.size());
    Map<Long, Long> replacements = new HashMap<>();
    for (int i = 0; i < substituteFrom.size(); i++) {
      replacements.put(substituteFrom.get(i), substituteTo.get(i));
    }
    return recSubstitute(expr, replacements);
  }

  private long recSubstitute(Long expr, Map<Long, Long> memoization) {

    Long out = memoization.get(expr);

<<<<<<< HEAD
    try {
      // Check whether the current expression matches.
      for (int i=0; i<substituteFrom.size(); i++) {
        long from = substituteFrom.get(i);

        // Same variables are guaranteed to have same pointer addresses.
        if (expr == from) {
          return substituteTo.get(i);
        }
      }

      List<Long> updatedChildren = new ArrayList<>();
      for (int childIdx=0; childIdx<getArity(expr); childIdx++) {
=======
    if (out == null) {
      int arity = getArity(expr);
      long[] updatedChildren = new long[arity];
      for (int childIdx = 0; childIdx < arity; childIdx++) {
>>>>>>> 6977c85a
        long child = getArg(expr, childIdx);
        updatedChildren[childIdx] = recSubstitute(child,
            memoization);
      }

      long decl = msat_term_get_decl(expr);
      out = msat_make_term(msatEnv, decl, updatedChildren);

      memoization.put(expr, out);
    }

    return out;
  }

  @Override
  protected boolean isQuantification(Long pT) {
    return false;
  }

  @Override
  protected boolean isFreeVariable(Long pT) {
    return isVariable(pT);
  }

  @Override
  protected boolean isBoundVariable(Long pT) {
    return false;
  }

  @Override
  protected Long getQuantifiedBody(Long pT) {
    throw new UnsupportedOperationException();
  }

  @Override
  protected Long replaceQuantifiedBody(Long pF, Long pBody) {
    throw new UnsupportedOperationException();
  }

}<|MERGE_RESOLUTION|>--- conflicted
+++ resolved
@@ -165,26 +165,10 @@
 
     Long out = memoization.get(expr);
 
-<<<<<<< HEAD
-    try {
-      // Check whether the current expression matches.
-      for (int i=0; i<substituteFrom.size(); i++) {
-        long from = substituteFrom.get(i);
-
-        // Same variables are guaranteed to have same pointer addresses.
-        if (expr == from) {
-          return substituteTo.get(i);
-        }
-      }
-
-      List<Long> updatedChildren = new ArrayList<>();
-      for (int childIdx=0; childIdx<getArity(expr); childIdx++) {
-=======
     if (out == null) {
       int arity = getArity(expr);
       long[] updatedChildren = new long[arity];
       for (int childIdx = 0; childIdx < arity; childIdx++) {
->>>>>>> 6977c85a
         long child = getArg(expr, childIdx);
         updatedChildren[childIdx] = recSubstitute(child,
             memoization);
