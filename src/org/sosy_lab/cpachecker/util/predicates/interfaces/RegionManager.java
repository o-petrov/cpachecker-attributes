/*
 *  CPAchecker is a tool for configurable software verification.
 *  This file is part of CPAchecker.
 *
 *  Copyright (C) 2007-2012  Dirk Beyer
 *  All rights reserved.
 *
 *  Licensed under the Apache License, Version 2.0 (the "License");
 *  you may not use this file except in compliance with the License.
 *  You may obtain a copy of the License at
 *
 *      http://www.apache.org/licenses/LICENSE-2.0
 *
 *  Unless required by applicable law or agreed to in writing, software
 *  distributed under the License is distributed on an "AS IS" BASIS,
 *  WITHOUT WARRANTIES OR CONDITIONS OF ANY KIND, either express or implied.
 *  See the License for the specific language governing permissions and
 *  limitations under the License.
 *
 *
 *  CPAchecker web page:
 *    http://cpachecker.sosy-lab.org
 */
package org.sosy_lab.cpachecker.util.predicates.interfaces;

import org.sosy_lab.common.Triple;

/**
 * An AbstractFormulaManager is an object that knows how to create/manipulate
 * AbstractFormulas
 */
public interface RegionManager {

  /**
   * checks whether the data region represented by f1
   * is a subset of that represented by f2
   * @param f1 an AbstractFormula
   * @param f2 an AbstractFormula
   * @return true if (f1 => f2), false otherwise
   */
  public boolean entails(Region f1, Region f2);

  /**
   * @return a representation of logical truth
   */
  public Region makeTrue();

  /**
   * @return a representation of logical falseness
   */
  public Region makeFalse();

  /**
   * Creates a region representing a negation of the argument
   * @param f an AbstractFormula
   * @return (!f1)
   */
  public Region makeNot(Region f);

  /**
   * Creates a region representing an AND of the two argument
   * @param f1 an AbstractFormula
   * @param f2 an AbstractFormula
   * @return (f1 & f2)
   */
  public Region makeAnd(Region f1, Region f2);

  /**
   * Creates a region representing an OR of the two argument
   * @param f1 an AbstractFormula
   * @param f2 an AbstractFormula
   * @return (f1 | f2)
   */
  public Region makeOr(Region f1, Region f2);

  /**
   * Creates a region representing an equality (bi-implication) of the two argument
<<<<<<< HEAD
=======
   * @param f1 an AbstractFormula
   * @param f2 an AbstractFormula
   * @return (f1 <=> f2)
   */
  public Region makeEqual(Region f1, Region f2);

  /**
   * Creates a region representing an disequality (XOR) of the two argument
   * @param f1 an AbstractFormula
   * @param f2 an AbstractFormula
   * @return (f1 ^ f2)
   */
  public Region makeUnequal(Region f1, Region f2);

  /**
   * Creates a region representing an existential quantification of the two argument
>>>>>>> 4c68bf62
   * @param f1 an AbstractFormula
   * @param f2 an AbstractFormula
   * @return (f1 <=> f2)
   */
  public Region makeEqual(Region f1, Region f2);

  /**
   * Creates a region representing an disequality (XOR) of the two argument
   * @param f1 an AbstractFormula
   * @param f2 an AbstractFormula
   * @return (f1 ^ f2)
   */
  public Region makeUnequal(Region f1, Region f2);

  /**
   * Creates a region representing an existential quantification of the second
   * argument. If there are more arguments, each of them is quantified.
   * @param f1 an AbstractFormula
   * @param f2 one or more AbstractFormulas
   * @return (exists f2... : f1)
   */
  public Region makeExists(Region f1, Region... f2);

  /**
   * Creates a new variable and returns the predicate representing it.
   * @return a new predicate
   */
  public Region createPredicate();

  /**
   * A region consists of the form
   * if (predicate) then formula1 else formula2
   * This method decomposes a region into these three parts.
   * @param pF a region
   * @return a triple with the condition predicate and the formulas for the true
   *         branch and the else branch
   */
  public Triple<Region, Region, Region>
      getIfThenElse(Region f);

  /**
   * Returns some information about the RegionManager.
   */
  public String getStatistics();
}<|MERGE_RESOLUTION|>--- conflicted
+++ resolved
@@ -22,6 +22,8 @@
  *    http://cpachecker.sosy-lab.org
  */
 package org.sosy_lab.cpachecker.util.predicates.interfaces;
+
+import java.io.PrintStream;
 
 import org.sosy_lab.common.Triple;
 
@@ -75,25 +77,6 @@
 
   /**
    * Creates a region representing an equality (bi-implication) of the two argument
-<<<<<<< HEAD
-=======
-   * @param f1 an AbstractFormula
-   * @param f2 an AbstractFormula
-   * @return (f1 <=> f2)
-   */
-  public Region makeEqual(Region f1, Region f2);
-
-  /**
-   * Creates a region representing an disequality (XOR) of the two argument
-   * @param f1 an AbstractFormula
-   * @param f2 an AbstractFormula
-   * @return (f1 ^ f2)
-   */
-  public Region makeUnequal(Region f1, Region f2);
-
-  /**
-   * Creates a region representing an existential quantification of the two argument
->>>>>>> 4c68bf62
    * @param f1 an AbstractFormula
    * @param f2 an AbstractFormula
    * @return (f1 <=> f2)
@@ -135,7 +118,7 @@
       getIfThenElse(Region f);
 
   /**
-   * Returns some information about the RegionManager.
+   * Prints some information about the RegionManager.
    */
-  public String getStatistics();
+  public void printStatistics(PrintStream out);
 }