/*
 *  CPAchecker is a tool for configurable software verification.
 *  This file is part of CPAchecker.
 *
 *  Copyright (C) 2007-2010  Dirk Beyer
 *  All rights reserved.
 *
 *  Licensed under the Apache License, Version 2.0 (the "License");
 *  you may not use this file except in compliance with the License.
 *  You may obtain a copy of the License at
 *
 *      http://www.apache.org/licenses/LICENSE-2.0
 *
 *  Unless required by applicable law or agreed to in writing, software
 *  distributed under the License is distributed on an "AS IS" BASIS,
 *  WITHOUT WARRANTIES OR CONDITIONS OF ANY KIND, either express or implied.
 *  See the License for the specific language governing permissions and
 *  limitations under the License.
 *
 *
 *  CPAchecker web page:
 *    http://cpachecker.sosy-lab.org
 */
package org.sosy_lab.cpachecker.cfa;

import java.util.ArrayDeque;
import java.util.ArrayList;
import java.util.Deque;
import java.util.HashMap;
import java.util.Iterator;
import java.util.List;
import java.util.Map;
import java.util.SortedSet;
import java.util.logging.Level;

import org.eclipse.cdt.core.dom.ast.ASTVisitor;
import org.eclipse.cdt.core.dom.ast.IASTASMDeclaration;
import org.eclipse.cdt.core.dom.ast.IASTBreakStatement;
import org.eclipse.cdt.core.dom.ast.IASTCompoundStatement;
import org.eclipse.cdt.core.dom.ast.IASTContinueStatement;
import org.eclipse.cdt.core.dom.ast.IASTDeclaration;
import org.eclipse.cdt.core.dom.ast.IASTDeclarationStatement;
import org.eclipse.cdt.core.dom.ast.IASTExpression;
import org.eclipse.cdt.core.dom.ast.IASTExpressionStatement;
import org.eclipse.cdt.core.dom.ast.IASTFileLocation;
import org.eclipse.cdt.core.dom.ast.IASTFunctionDeclarator;
import org.eclipse.cdt.core.dom.ast.IASTFunctionDefinition;
import org.eclipse.cdt.core.dom.ast.IASTGotoStatement;
import org.eclipse.cdt.core.dom.ast.IASTIfStatement;
import org.eclipse.cdt.core.dom.ast.IASTLabelStatement;
import org.eclipse.cdt.core.dom.ast.IASTLiteralExpression;
import org.eclipse.cdt.core.dom.ast.IASTNullStatement;
import org.eclipse.cdt.core.dom.ast.IASTParameterDeclaration;
import org.eclipse.cdt.core.dom.ast.IASTProblem;
import org.eclipse.cdt.core.dom.ast.IASTProblemDeclaration;
import org.eclipse.cdt.core.dom.ast.IASTProblemStatement;
import org.eclipse.cdt.core.dom.ast.IASTReturnStatement;
import org.eclipse.cdt.core.dom.ast.IASTSimpleDeclaration;
import org.eclipse.cdt.core.dom.ast.IASTStandardFunctionDeclarator;
import org.eclipse.cdt.core.dom.ast.IASTStatement;
import org.eclipse.cdt.core.dom.ast.IASTTranslationUnit;
import org.eclipse.cdt.core.dom.ast.IASTWhileStatement;

import org.sosy_lab.common.LogManager;
import org.sosy_lab.cpachecker.cfa.ast.ASTConverter;
import org.sosy_lab.cpachecker.cfa.objectmodel.BlankEdge;
import org.sosy_lab.cpachecker.cfa.objectmodel.CFAEdge;
import org.sosy_lab.cpachecker.cfa.objectmodel.CFAFunctionExitNode;
import org.sosy_lab.cpachecker.cfa.objectmodel.CFAFunctionDefinitionNode;
import org.sosy_lab.cpachecker.cfa.objectmodel.CFALabelNode;
import org.sosy_lab.cpachecker.cfa.objectmodel.CFANode;
import org.sosy_lab.cpachecker.cfa.objectmodel.c.AssumeEdge;
import org.sosy_lab.cpachecker.cfa.objectmodel.c.DeclarationEdge;
import org.sosy_lab.cpachecker.cfa.objectmodel.c.FunctionDefinitionNode;
import org.sosy_lab.cpachecker.cfa.objectmodel.c.GlobalDeclarationEdge;
import org.sosy_lab.cpachecker.cfa.objectmodel.c.ReturnStatementEdge;
import org.sosy_lab.cpachecker.cfa.objectmodel.c.StatementEdge;
import org.sosy_lab.cpachecker.exceptions.CFAGenerationRuntimeException;

import com.google.common.collect.ArrayListMultimap;
import com.google.common.collect.Multimap;
import com.google.common.collect.SortedSetMultimap;
import com.google.common.collect.TreeMultimap;

/**
 * Builder to traverse AST.
 * @author erkan
 * Known Limitations:
 * <p> -- K&R style function definitions not implemented
 * <p> -- Pointer modifiers not tracked (i.e. const, volatile, etc. for *
 */
public class CFABuilder extends ASTVisitor
{
  // Data structure for maintaining our scope stack in a function
  private final Deque<CFANode> locStack = new ArrayDeque<CFANode>();

  // Data structures for handling loops & else conditions
  private final Deque<CFANode> loopStartStack = new ArrayDeque<CFANode>();
  private final Deque<CFANode> loopNextStack  = new ArrayDeque<CFANode>(); // For the node following the current if / while block
  private final Deque<CFANode> elseStack      = new ArrayDeque<CFANode>();

  // Data structures for handling goto
  private final Map<String, CFALabelNode> labelMap = new HashMap<String, CFALabelNode>();
  private final Multimap<String, CFANode> gotoLabelNeeded = ArrayListMultimap.create();

  // Data structures for handling function declarations
  private final Map<String, CFAFunctionDefinitionNode> cfas = new HashMap<String, CFAFunctionDefinitionNode>();
  private final SortedSetMultimap<String, CFANode> cfaNodes = TreeMultimap.create();
  private CFAFunctionDefinitionNode currentCFA = null;
  private SortedSet<CFANode> currentCFANodes = null;

  // Data structure for storing global declarations
  private final List<org.sosy_lab.cpachecker.cfa.ast.IASTSimpleDeclaration> globalDeclarations = new ArrayList<org.sosy_lab.cpachecker.cfa.ast.IASTSimpleDeclaration>();

  private final LogManager logger;

  public CFABuilder (LogManager logger) {
    this.logger = logger;

    //shouldVisitComments = false;
    shouldVisitDeclarations = true;
    shouldVisitDeclarators = false;
    shouldVisitDeclSpecifiers = false;
    shouldVisitEnumerators = true;
    shouldVisitExpressions = false;
    shouldVisitInitializers = false;
    shouldVisitNames = false;
    shouldVisitParameterDeclarations = true;
    shouldVisitProblems = true;
    shouldVisitStatements = true;
    shouldVisitTranslationUnit = false;
    shouldVisitTypeIds = false;
  }

  /**
   * Retrieves list of all functions
   * @return all CFAs in the program
   */
  public Map<String, CFAFunctionDefinitionNode> getCFAs()  {
    return cfas;
  }

  /**
   * Retrieves list of all nodes
   * @return all CFAs in the program
   */
  public SortedSetMultimap<String, CFANode> getCFANodes()  {
    return cfaNodes;
  }
  
  /**
   * Retrieves list of all global declarations
   * @return global declarations
   */
  public List<org.sosy_lab.cpachecker.cfa.ast.IASTSimpleDeclaration> getGlobalDeclarations ()
  {
    return globalDeclarations;
  }

  /* (non-Javadoc)
   * @see org.eclipse.cdt.core.dom.ast.ASTVisitor#visit(org.eclipse.cdt.core.dom.ast.IASTDeclaration)
   */
  @Override
  public int visit (IASTDeclaration declaration)
  {
    IASTFileLocation fileloc = declaration.getFileLocation ();

    if (declaration instanceof IASTSimpleDeclaration)
    {
<<<<<<< HEAD
      IASTSimpleDeclaration sd = (IASTSimpleDeclaration)declaration;
      if (locStack.size () > 0) // i.e. we're in a function
      {
        CFANode prevNode = locStack.pop ();
=======
      if (locStack.size () > 0) {// i.e. we're in a function
      
        CFANode prevNode = locStack.pop();
        
>>>>>>> b818bbc7
        CFANode nextNode = new CFANode(fileloc.getStartingLineNumber(), currentCFA.getFunctionName());
        currentCFANodes.add(nextNode);
        locStack.push(nextNode);

        DeclarationEdge edge = new DeclarationEdge(ASTConverter.convert(sd),
                fileloc.getStartingLineNumber(), prevNode, nextNode);
        addToCFA(edge);
<<<<<<< HEAD

        locStack.push (nextNode);
      }
      else if (declaration.getParent()
              instanceof IASTTranslationUnit)
      {
              // else we're in the global scope
        globalDeclarations.add (ASTConverter.convert(sd));
=======
      
      } else if (declaration.getParent() instanceof IASTTranslationUnit) {
      
        // else we're in the global scope
        globalDeclarations.add (declaration);
>>>>>>> b818bbc7
      }
    }
    else if (declaration instanceof IASTFunctionDefinition)
    {
      if (locStack.size () != 0) {
        throw new CFAGenerationRuntimeException("Nested function declarations?");
      }

      assert labelMap.isEmpty();
      assert gotoLabelNeeded.isEmpty();
      assert currentCFA == null;
      assert currentCFANodes == null;
      
      IASTFunctionDefinition fdef = (IASTFunctionDefinition) declaration;
      String nameOfFunction = fdef.getDeclarator().getName().toString();
      
      if (cfas.containsKey(nameOfFunction)) {
        throw new CFAGenerationRuntimeException("Duplicate function " + nameOfFunction);
      }

      IASTFunctionDeclarator decl = fdef.getDeclarator();
      if (!(decl instanceof IASTStandardFunctionDeclarator)) {
        throw new CFAGenerationRuntimeException("Unknown non-standard function definition", decl);
      }
  
      IASTParameterDeclaration[] params = ((IASTStandardFunctionDeclarator)decl).getParameters();
      List<org.sosy_lab.cpachecker.cfa.ast.IASTParameterDeclaration> parameters = new ArrayList<org.sosy_lab.cpachecker.cfa.ast.IASTParameterDeclaration>(params.length);
      List<String> parameterNames = new ArrayList<String>(params.length);
      
      for (IASTParameterDeclaration param : params) {
        String name = param.getDeclarator().getName().toString();

        if (name.isEmpty() &&
            param.getDeclarator().getNestedDeclarator() != null) {
          name = param.getDeclarator().getNestedDeclarator().getName().toString();
        }

        // function may have the parameter "void", so we need this check
        if (!name.isEmpty()) {
          parameters.add(ASTConverter.convert(param));
          parameterNames.add(name);
        }
      }
      
      currentCFANodes = cfaNodes.get(nameOfFunction); 

      CFAFunctionExitNode returnNode = new CFAFunctionExitNode(fileloc.getEndingLineNumber(), nameOfFunction);
      currentCFANodes.add(returnNode);

<<<<<<< HEAD
      currentCFA = new FunctionDefinitionNode(fileloc.getStartingLineNumber(), ASTConverter.convert(fdef), returnNode, parameters, parameterNames);
=======
      CFAFunctionDefinitionNode startNode = new FunctionDefinitionNode(fileloc.getStartingLineNumber(), fdef, returnNode, parameters, parameterNames);
      currentCFANodes.add(startNode);
      cfas.put(nameOfFunction, startNode);
      currentCFA = startNode;
>>>>>>> b818bbc7

      CFANode nextNode = new CFANode(fileloc.getStartingLineNumber(), nameOfFunction);
      currentCFANodes.add(nextNode);
      locStack.add(nextNode);

      BlankEdge dummyEdge = new BlankEdge("Function start dummy edge", fileloc.getStartingLineNumber(), startNode, nextNode);
      addToCFA(dummyEdge);

      
    } else if (declaration instanceof IASTProblemDeclaration) {
      // CDT parser struggles on GCC's __attribute__((something)) constructs because we use C99 as default
      // Either insert the following macro before compiling with CIL:
      // #define  __attribute__(x)  /*NOTHING*/
      // or insert "parser.dialect = GNUC" into properties file
      visit(((IASTProblemDeclaration)declaration).getProblem());

    } else if (declaration instanceof IASTASMDeclaration) {
      // TODO Assembler code is ignored here
      logger.log(Level.WARNING, "Ignoring inline assembler code at line " + fileloc.getStartingLineNumber() + ", analysis is probably unsound!");

      // locStack may be empty here, which happens when there is assembler code
      // outside of a function
      if (!locStack.isEmpty()) {
        CFANode prevNode = locStack.pop();

        CFANode nextNode = new CFANode(fileloc.getStartingLineNumber(), currentCFA.getFunctionName());
        currentCFANodes.add(nextNode);
        locStack.push(nextNode);
  
        BlankEdge edge = new BlankEdge("Ignored inline assembler code", fileloc.getStartingLineNumber(), prevNode, nextNode);
        addToCFA(edge);
      }

    } else {
      throw new CFAGenerationRuntimeException("Unknown declaration type " + declaration.getClass().getSimpleName(),  declaration);
    }

    return PROCESS_CONTINUE;
  }

  @Override
  public int leave (IASTDeclaration declaration)
  {
    if (declaration instanceof IASTFunctionDefinition)
    {
      if (locStack.size () != 1)
        throw new CFAGenerationRuntimeException ("Depth wrong. Geoff needs to do more work");

      CFANode lastNode = locStack.pop ();

      if (isReachableNode(lastNode)) {
        BlankEdge blankEdge = new BlankEdge ("default return", lastNode.getLineNumber(), lastNode, currentCFA.getExitNode());
        addToCFA(blankEdge);
      }

      if (!gotoLabelNeeded.isEmpty()) {
        throw new CFAGenerationRuntimeException("Following labels were not found in function " + currentCFA.getFunctionName() + ": " + gotoLabelNeeded.keySet());
      }
      
      for (CFALabelNode n : labelMap.values()) {
        if (n.getNumEnteringEdges() == 0) {
          logger.log(Level.INFO, "Dead code detected at line", n.getLineNumber() + ": Label", n.getLabel(), "is not reachable.");
          
          // remove this dead code from CFA
          removeChainOfNodesFromCFA(n);
        }
      }
      
      labelMap.clear();
      
      Iterator<CFANode> it = currentCFANodes.iterator();
      while (it.hasNext()) {
        CFANode n = it.next();
        if (n.getNumEnteringEdges() == 0 && n.getNumLeavingEdges() == 0) {
          // node was created but isn't part of CFA (e.g. because of dead code)
          it.remove(); // remove n from currentCFANodes
        }
      }
      currentCFANodes = null;
      
      currentCFA = null;
    }

    return PROCESS_CONTINUE;
  }

  /**
   * Remove nodes from the CFA beginning at a certain node n until there is a node
   * that is reachable via some other path (not going through n).
   * Useful for eliminating dead node, if node n is not reachable.
   */
  static void removeChainOfNodesFromCFA(CFANode n) {
    if (n.getNumEnteringEdges() > 0) {
      return;
    }
    
    for (int i = n.getNumLeavingEdges()-1; i >= 0; i--) {
      CFAEdge e = n.getLeavingEdge(i);
      CFANode succ = e.getSuccessor();
      
      n.removeLeavingEdge(e);
      succ.removeEnteringEdge(e);
      removeChainOfNodesFromCFA(succ);
    }
  }
  
  // Methods for to handle visiting and leaving Statements
  /* (non-Javadoc)
   * @see org.eclipse.cdt.core.dom.ast.ASTVisitor#visit(org.eclipse.cdt.core.dom.ast.IASTStatement)
   */
  @Override
  public int visit (IASTStatement statement)
  {
    IASTFileLocation fileloc = statement.getFileLocation ();

    // Handle special condition for else
    if (statement.getPropertyInParent () == IASTIfStatement.ELSE)
    {
      // Edge from current location to post if-statement location
      CFANode prevNode = locStack.pop ();
      CFANode nextNode = locStack.peek ();

      if (isReachableNode(prevNode)) {
        BlankEdge blankEdge = new BlankEdge ("", nextNode.getLineNumber(), prevNode, nextNode);
        addToCFA(blankEdge);
      }

      //  Push the start of the else clause onto our location stack
      CFANode elseNode = elseStack.pop ();
      locStack.push (elseNode);
    }

    // Handle each kind of expression
    if (statement instanceof IASTCompoundStatement)
    {
      // Do nothing, just continue visiting
    }
    else if (statement instanceof IASTExpressionStatement)
      handleExpressionStatement ((IASTExpressionStatement)statement, fileloc);
    else if (statement instanceof IASTIfStatement)
      handleIfStatement ((IASTIfStatement)statement, fileloc);
    else if (statement instanceof IASTWhileStatement)
      handleWhileStatement ((IASTWhileStatement)statement, fileloc);
    else if (statement instanceof IASTBreakStatement)
      handleBreakStatement ((IASTBreakStatement)statement, fileloc);
    else if (statement instanceof IASTContinueStatement)
      handleContinueStatement ((IASTContinueStatement)statement, fileloc);
    else if (statement instanceof IASTLabelStatement)
      handleLabelStatement ((IASTLabelStatement)statement, fileloc);
    else if (statement instanceof IASTGotoStatement)
      handleGotoStatement ((IASTGotoStatement)statement, fileloc);
    else if (statement instanceof IASTReturnStatement)
      handleReturnStatement ((IASTReturnStatement)statement, fileloc);
/* switch statements are removed by CIL
    else if (statement instanceof IASTSwitchStatement)
      handleSwitchStatement ((IASTSwitchStatement)statement, fileloc);
    else if (statement instanceof IASTCaseStatement)
      handleCaseStatement ((IASTCaseStatement)statement, fileloc);
    else if (statement instanceof IASTDefaultStatement)
      handleDefaultStatement ((IASTDefaultStatement)statement, fileloc);
*/
    else if (statement instanceof IASTNullStatement)
    {
      // We really don't care about blank statements
    }
    else if (statement instanceof IASTDeclarationStatement)
    {
      // TODO: I think we can ignore these here...
    } else if (statement instanceof IASTProblemStatement) {
      visit(((IASTProblemStatement)statement).getProblem());
    }
    else {
      throw new CFAGenerationRuntimeException("Unknown AST node " + statement.getClass().getSimpleName() + " in line " + fileloc.getStartingLineNumber() + ": " + statement.getRawSignature());
    }

    return PROCESS_CONTINUE;
  }

  private void handleExpressionStatement (IASTExpressionStatement exprStatement, IASTFileLocation fileloc)
  {
    CFANode prevNode = locStack.pop ();
    
    CFANode nextNode = new CFANode(fileloc.getStartingLineNumber(), currentCFA.getFunctionName());
    currentCFANodes.add(nextNode);
    locStack.push(nextNode);

    StatementEdge edge = new StatementEdge(ASTConverter.convert(exprStatement), fileloc.getStartingLineNumber(), prevNode, nextNode, ASTConverter.convert(exprStatement.getExpression()));
    addToCFA(edge);
  }

  private static enum IF_CONDITION {  NORMAL, ALWAYS_FALSE, ALWAYS_TRUE };

  private IF_CONDITION getIfConditionKind(IASTIfStatement ifStatement) {
      IASTExpression cond = ifStatement.getConditionExpression();
      if (cond instanceof IASTLiteralExpression) {
          if (((IASTLiteralExpression)cond).getKind() ==
              IASTLiteralExpression.lk_integer_constant) {
              int c = Integer.parseInt(cond.getRawSignature());
              if (c == 0) return IF_CONDITION.ALWAYS_FALSE;
              else return IF_CONDITION.ALWAYS_TRUE;
          }
      }
      return IF_CONDITION.NORMAL;
  }

  private void handleIfStatement(IASTIfStatement ifStatement, IASTFileLocation fileloc) {
    CFANode prevNode = locStack.pop();
    
    CFANode postIfNode = new CFANode(fileloc.getEndingLineNumber(), currentCFA.getFunctionName());
    currentCFANodes.add(postIfNode);
    locStack.push(postIfNode);
    
    CFANode thenNode = new CFANode(fileloc.getStartingLineNumber(), currentCFA.getFunctionName());
    currentCFANodes.add(thenNode);
    locStack.push(thenNode);
    
    CFANode elseNode;
    // elseNode is the start of the else branch, or the node after the loop if there is no else branch
    if (ifStatement.getElseClause() == null) {
      elseNode = postIfNode;
    } else {
      elseNode = new CFANode(fileloc.getStartingLineNumber(), currentCFA.getFunctionName());
      currentCFANodes.add(elseNode);
      elseStack.push(elseNode);
    }

    IF_CONDITION kind = getIfConditionKind(ifStatement);

    switch (kind) {
    case ALWAYS_FALSE: {
      // no edge connecting prevNode with thenNode, so that the "then" branch won't be connected to the rest of the CFA

      // edge connecting prevNode with elseNode
      BlankEdge edge = new BlankEdge("", fileloc.getStartingLineNumber(), prevNode, elseNode);
      addToCFA(edge);
      break;
    }
    case ALWAYS_TRUE: {
      // edge connecting prevNode with thenNode
      BlankEdge edge = new BlankEdge("", fileloc.getStartingLineNumber(), prevNode, thenNode);
      addToCFA(edge);

      // no edge connecting prevNode with elseNode, so that the "else" branch won't be connected to the rest of the CFA
      break;
    }
    case NORMAL: {
<<<<<<< HEAD
        CFANode ifStartTrue = new CFANode(fileloc.getStartingLineNumber(), currentCFA.getFunctionName());
        AssumeEdge assumeEdgeTrue = new AssumeEdge (ifStatement.getConditionExpression ().getRawSignature (),
                fileloc.getStartingLineNumber(), prevNode, ifStartTrue,
                ASTConverter.convert(ifStatement.getConditionExpression ()),
                true);

        addToCFA(assumeEdgeTrue);
        locStack.push (ifStartTrue);

        if (ifStatement.getElseClause () != null) {
            CFANode ifStartFalse = new CFANode(fileloc.getStartingLineNumber(), currentCFA.getFunctionName());
            AssumeEdge assumeEdgeFalse = new AssumeEdge ("!(" + ifStatement.getConditionExpression ().getRawSignature () + ")",
                    fileloc.getStartingLineNumber(), prevNode, ifStartFalse,
                    ASTConverter.convert(ifStatement.getConditionExpression ()),
                    false);

            addToCFA(assumeEdgeFalse);
            elseStack.push (ifStartFalse);
        } else {
            AssumeEdge assumeEdgeFalse = new AssumeEdge ("!(" + ifStatement.getConditionExpression ().getRawSignature () + ")",
                    fileloc.getStartingLineNumber(), prevNode, postIfNode,
                    ASTConverter.convert(ifStatement.getConditionExpression ()),
                    false);

            addToCFA(assumeEdgeFalse);
        }
    } // end of IF_CONDITION_NORMAL case
        break;
=======
      // edge connecting prevNode with thenNode
      AssumeEdge assumeEdgeTrue = new AssumeEdge(ifStatement.getConditionExpression().getRawSignature(),
              fileloc.getStartingLineNumber(), prevNode, thenNode,
              ifStatement.getConditionExpression(),
              true);
      addToCFA(assumeEdgeTrue);

      // edge connecting prevNode with elseNode
      AssumeEdge assumeEdgeFalse = new AssumeEdge("!(" + ifStatement.getConditionExpression().getRawSignature() + ")",
              fileloc.getStartingLineNumber(), prevNode, elseNode,
              ifStatement.getConditionExpression(),
              false);
      addToCFA(assumeEdgeFalse);
      break;
    }
>>>>>>> b818bbc7
    default:
      throw new InternalError("Missing switch clause");
    } // end of switch statement
  }

  private void handleWhileStatement (IASTWhileStatement whileStatement, IASTFileLocation fileloc)
  {
    CFANode prevNode = locStack.pop ();
    
    CFANode loopStart = new CFANode(fileloc.getStartingLineNumber(), currentCFA.getFunctionName());
    currentCFANodes.add(loopStart);
    loopStart.setLoopStart();
    loopStartStack.push(loopStart);

    CFANode postLoopNode = new CFANode(fileloc.getEndingLineNumber(), currentCFA.getFunctionName());
    currentCFANodes.add(postLoopNode);
    loopNextStack.push(postLoopNode);

    // inverse order here!
    locStack.push(postLoopNode);
    locStack.push(loopStart);

    BlankEdge blankEdge = new BlankEdge("while", fileloc.getStartingLineNumber(), prevNode, loopStart);
    addToCFA(blankEdge);
  }

  private void handleBreakStatement (IASTBreakStatement breakStatement, IASTFileLocation fileloc)
  {
    CFANode prevNode = locStack.pop();
    CFANode postLoopNode = loopNextStack.peek();

    BlankEdge blankEdge = new BlankEdge(breakStatement.getRawSignature(), fileloc.getStartingLineNumber(), prevNode, postLoopNode, true);
    addToCFA(blankEdge);
    
    CFANode nextNode = new CFANode(fileloc.getEndingLineNumber(), currentCFA.getFunctionName());
    currentCFANodes.add(nextNode);
    locStack.push(nextNode);
  }

  private void handleContinueStatement (IASTContinueStatement continueStatement, IASTFileLocation fileloc)
  {
    CFANode prevNode = locStack.pop();
    CFANode loopStartNode = loopStartStack.peek();

    BlankEdge blankEdge = new BlankEdge(continueStatement.getRawSignature(), fileloc.getStartingLineNumber(), prevNode, loopStartNode, true);
    addToCFA(blankEdge);
    
    CFANode nextNode = new CFANode(fileloc.getEndingLineNumber(), currentCFA.getFunctionName());
    locStack.push(nextNode);
  }

  private void handleLabelStatement (IASTLabelStatement labelStatement, IASTFileLocation fileloc)
  {
    String labelName = labelStatement.getName ().toString ();
    if (labelMap.containsKey(labelName)) {
      throw new CFAGenerationRuntimeException("Duplicate label " + labelName + " in function " + currentCFA.getFunctionName(), labelStatement);
    }

    CFANode prevNode = locStack.pop();

    CFALabelNode labelNode = new CFALabelNode(fileloc.getStartingLineNumber(), currentCFA.getFunctionName(), labelName);
    currentCFANodes.add(labelNode);
    locStack.push(labelNode);
    labelMap.put(labelName, labelNode);

    if (isReachableNode(prevNode)) {
      BlankEdge blankEdge = new BlankEdge("Label: " + labelName, fileloc.getStartingLineNumber(), prevNode, labelNode);
      addToCFA(blankEdge);
    }

    // Check if any goto's previously analyzed need connections to this label
    for (CFANode gotoNode : gotoLabelNeeded.get(labelName)) {
      BlankEdge gotoEdge = new BlankEdge("Goto: " + labelName, gotoNode.getLineNumber(), gotoNode, labelNode, true);
      addToCFA(gotoEdge);
    }
    gotoLabelNeeded.removeAll(labelName);
  }

  private void handleGotoStatement (IASTGotoStatement gotoStatement, 
      IASTFileLocation fileloc)
  {
    String labelName = gotoStatement.getName ().toString ();

    CFANode prevNode = locStack.pop();
    CFANode labelNode = labelMap.get (labelName);
    if (labelNode != null)
    {
      BlankEdge gotoEdge = new BlankEdge("Goto: " 
          + labelName, fileloc.getStartingLineNumber(), prevNode, labelNode, true);
      
      /* labelNode was analyzed before, so it is in the labelMap, 
       * then there can be a jump backwards and this can create a loop.
       * If LabelNode has not been the start of a loop, Node labelNode can be 
       * the start of a loop, so check if there is a path from labelNode to 
       * the current Node through DFS-search */
      ArrayList<Integer> visitedNodes = new ArrayList<Integer>();
      if (!labelNode.isLoopStart() 
          && isPathFromTo(visitedNodes, labelNode, prevNode)) {
        labelNode.setLoopStart();
      }

      addToCFA(gotoEdge);
    } else {
      gotoLabelNeeded.put(labelName, prevNode);
    }
    
    CFANode nextNode = new CFANode(fileloc.getEndingLineNumber(), currentCFA.getFunctionName());
    currentCFANodes.add(nextNode);
    locStack.push(nextNode);
  }

  /** isPathFromTo() makes a DSF-search from a given Node to search 
   * if there is a way to the target Node. 
   * the condition for this function is, that every Node has another NodeNumber
   * 
   * The code for this function was taken from CFATopologicalSort.java and is modified.
   * 
   * @param pVisitedNodes needed for DSF-search
   * @param fromNode starting node for DSF-search
   * @param toNode target node for isPath
   */
  private boolean isPathFromTo(ArrayList<Integer> pVisitedNodes,
      CFANode fromNode, CFANode toNode) {

    // add current node to visited nodes
    pVisitedNodes.add(fromNode.getNodeNumber());
    boolean isPath = false;

    // check if the target is reached
    if (fromNode.getNodeNumber() == toNode.getNodeNumber()) {
      isPath = true;

    } else {
      // BSF-search with the children of current node
      for (int i = 0; i < fromNode.getNumLeavingEdges(); i++) {
        CFANode successor = fromNode.getLeavingEdge(i).getSuccessor();
        if (!pVisitedNodes.contains(successor.getNodeNumber())) {
          isPath = isPathFromTo(pVisitedNodes, successor, toNode);
        }
        // if there is a path, break the search and return isPath (=true)
        if (isPath) {
          break;
        }
      }
    }
    return isPath;
  }
  
  private void handleReturnStatement (IASTReturnStatement returnStatement, IASTFileLocation fileloc)
  {
    CFANode prevNode = locStack.pop ();
<<<<<<< HEAD
    CFAFunctionExitNode nextNode = currentCFA.getExitNode();
    ReturnStatementEdge edge = new ReturnStatementEdge(ASTConverter.convert(returnStatement), fileloc.getStartingLineNumber(), prevNode, nextNode, ASTConverter.convert(returnStatement.getReturnValue()));
=======
    CFAFunctionExitNode functionExitNode = currentCFA.getExitNode();

    ReturnStatementEdge edge = new ReturnStatementEdge(returnStatement, fileloc.getStartingLineNumber(), prevNode, functionExitNode, returnStatement.getReturnValue());
>>>>>>> b818bbc7
    addToCFA(edge);

    CFANode nextNode = new CFANode(fileloc.getEndingLineNumber(), currentCFA.getFunctionName());
    currentCFANodes.add(nextNode);
    locStack.push(nextNode);
  }
  
  /* (non-Javadoc)
   * @see org.eclipse.cdt.core.dom.ast.ASTVisitor#leave(org.eclipse.cdt.core.dom.ast.IASTStatement)
   */
  @Override
  public int leave (IASTStatement statement)
  {
    if (statement instanceof IASTIfStatement)
    {
      CFANode prevNode = locStack.pop ();
      CFANode nextNode = locStack.peek ();

      if (isReachableNode(prevNode)) {
        BlankEdge blankEdge = new BlankEdge("", prevNode.getLineNumber(), prevNode, nextNode);
        addToCFA(blankEdge);
      }
    }
    else if ((statement instanceof IASTCompoundStatement) && (statement.getPropertyInParent () == IASTWhileStatement.BODY))
    {
      CFANode prevNode = locStack.pop ();
      CFANode startNode = loopStartStack.pop();

      if (isReachableNode(prevNode)) {
        BlankEdge blankEdge = new BlankEdge("", prevNode.getLineNumber(), prevNode, startNode);
        addToCFA(blankEdge);
      }

      CFANode nextNode = loopNextStack.pop();
      assert nextNode == locStack.peek();
    }
    else if (statement instanceof IASTWhileStatement) // Code never hit due to bug in Eclipse CDT
    {
      /* Commented out, because with CDT 6, the branch above _and_ this branch
       * are hit, which would result in an exception.
      CFANode prevNode = locStack.pop ();

      if (!prevNode.hasJumpEdgeLeaving ())
      {
        CFANode startNode = loopStartStack.peek ();

        if (!prevNode.hasEdgeTo (startNode))
        {
          BlankEdge blankEdge = new BlankEdge ("");
          blankEdge.initialize (prevNode, startNode);
        }
      }

      loopStartStack.pop ();
      loopNextStack.pop ();
      */
    }
    return PROCESS_CONTINUE;
  }

  //Method to handle visiting a parsing problem.  Hopefully none exist
  /* (non-Javadoc)
   * @see org.eclipse.cdt.core.dom.ast.ASTVisitor#visit(org.eclipse.cdt.core.dom.ast.IASTProblem)
   */
  @Override
  public int visit (IASTProblem problem) {
    throw new CFAGenerationRuntimeException(problem.getMessage(), problem);
  }
  
  private static boolean isReachableNode(CFANode node) {
    return (node.getNumEnteringEdges() > 0)
        || (node instanceof CFAFunctionDefinitionNode)
        || (node instanceof CFALabelNode);
  }
  
  /**
   * This method adds this edge to the leaving and entering edges
   * of its predecessor and successor respectively, but it does so only
   * if the edge does not contain dead code 
   */
  private static void addToCFA(CFAEdge edge, LogManager logger) {
    CFANode predecessor = edge.getPredecessor();
    CFANode successor = edge.getSuccessor();

    // check control flow branching at predecessor
    if (edge instanceof AssumeEdge) {
      assert predecessor.getNumLeavingEdges() <= 1;
      if (predecessor.getNumLeavingEdges() > 0) {
        assert predecessor.getLeavingEdge(0) instanceof AssumeEdge;
      }
      
    } else {
      assert predecessor.getNumLeavingEdges() == 0;
    }
    
    // check control flow merging at successor
    if (   !(successor instanceof CFAFunctionExitNode)
        && !(successor instanceof CFALabelNode)) {
      // these two node types may have unlimited incoming edges
      // all other may have at most two of them
      
      assert successor.getNumEnteringEdges() <= 1;
    }
    
    // check if predecessor is reachable
    if (isReachableNode(predecessor)) {
    
      // all checks passed, add it to the CFA
      edge.getPredecessor().addLeavingEdge(edge);
      edge.getSuccessor().addEnteringEdge(edge);
      
    } else {
      // unreachable edge, don't add it to the CFA
    
      if (!edge.getRawStatement().isEmpty()) {
        // warn user
        logger.log(Level.INFO, "Dead code detected at line", edge.getLineNumber() + ":", edge.getRawStatement());
      }
    }
  }
  
  private void addToCFA(CFAEdge edge) {
    addToCFA(edge, logger);
  }

  /**
   * Insert nodes for global declarations after first node of CFA.
   */
  public static void insertGlobalDeclarations(final CFAFunctionDefinitionNode cfa, List<org.sosy_lab.cpachecker.cfa.ast.IASTSimpleDeclaration> globalVars, LogManager logger) {
    if (globalVars.isEmpty()) {
      return;
    }

    // split off first node of CFA
    assert cfa.getNumLeavingEdges() == 1;
    CFAEdge firstEdge = cfa.getLeavingEdge(0);
    assert firstEdge instanceof BlankEdge && !firstEdge.isJumpEdge();
    CFANode secondNode = firstEdge.getSuccessor();

    cfa.removeLeavingEdge(firstEdge);
    secondNode.removeEnteringEdge(firstEdge);
    
    // insert one node to start the series of declarations
    CFANode cur = new CFANode(0, cfa.getFunctionName());
    BlankEdge be = new BlankEdge("INIT GLOBAL VARS", 0, cfa, cur);
    addToCFA(be, logger);

    // create a series of GlobalDeclarationEdges, one for each declaration
    for (org.sosy_lab.cpachecker.cfa.ast.IASTSimpleDeclaration sd : globalVars) {
      CFANode n = new CFANode(sd.getFileLocation().getStartingLineNumber(), cur.getFunctionName());
      GlobalDeclarationEdge e = new GlobalDeclarationEdge(sd,
          sd.getFileLocation().getStartingLineNumber(), cur, n);
      addToCFA(e, logger);
      cur = n;
    }

    // and a blank edge connecting the declarations with the second node of CFA
    be = new BlankEdge(firstEdge.getRawStatement(), firstEdge.getLineNumber(), cur, secondNode);
    addToCFA(be, logger);

    return;
  }
}<|MERGE_RESOLUTION|>--- conflicted
+++ resolved
@@ -167,17 +167,11 @@
 
     if (declaration instanceof IASTSimpleDeclaration)
     {
-<<<<<<< HEAD
       IASTSimpleDeclaration sd = (IASTSimpleDeclaration)declaration;
-      if (locStack.size () > 0) // i.e. we're in a function
-      {
-        CFANode prevNode = locStack.pop ();
-=======
       if (locStack.size () > 0) {// i.e. we're in a function
       
         CFANode prevNode = locStack.pop();
         
->>>>>>> b818bbc7
         CFANode nextNode = new CFANode(fileloc.getStartingLineNumber(), currentCFA.getFunctionName());
         currentCFANodes.add(nextNode);
         locStack.push(nextNode);
@@ -185,22 +179,11 @@
         DeclarationEdge edge = new DeclarationEdge(ASTConverter.convert(sd),
                 fileloc.getStartingLineNumber(), prevNode, nextNode);
         addToCFA(edge);
-<<<<<<< HEAD
-
-        locStack.push (nextNode);
-      }
-      else if (declaration.getParent()
-              instanceof IASTTranslationUnit)
-      {
-              // else we're in the global scope
+      
+      } else if (declaration.getParent() instanceof IASTTranslationUnit) {
+      
+        // else we're in the global scope
         globalDeclarations.add (ASTConverter.convert(sd));
-=======
-      
-      } else if (declaration.getParent() instanceof IASTTranslationUnit) {
-      
-        // else we're in the global scope
-        globalDeclarations.add (declaration);
->>>>>>> b818bbc7
       }
     }
     else if (declaration instanceof IASTFunctionDefinition)
@@ -250,14 +233,10 @@
       CFAFunctionExitNode returnNode = new CFAFunctionExitNode(fileloc.getEndingLineNumber(), nameOfFunction);
       currentCFANodes.add(returnNode);
 
-<<<<<<< HEAD
-      currentCFA = new FunctionDefinitionNode(fileloc.getStartingLineNumber(), ASTConverter.convert(fdef), returnNode, parameters, parameterNames);
-=======
-      CFAFunctionDefinitionNode startNode = new FunctionDefinitionNode(fileloc.getStartingLineNumber(), fdef, returnNode, parameters, parameterNames);
+      CFAFunctionDefinitionNode startNode = new FunctionDefinitionNode(fileloc.getStartingLineNumber(), ASTConverter.convert(fdef), returnNode, parameters, parameterNames);
       currentCFANodes.add(startNode);
       cfas.put(nameOfFunction, startNode);
       currentCFA = startNode;
->>>>>>> b818bbc7
 
       CFANode nextNode = new CFANode(fileloc.getStartingLineNumber(), nameOfFunction);
       currentCFANodes.add(nextNode);
@@ -504,52 +483,21 @@
       break;
     }
     case NORMAL: {
-<<<<<<< HEAD
-        CFANode ifStartTrue = new CFANode(fileloc.getStartingLineNumber(), currentCFA.getFunctionName());
-        AssumeEdge assumeEdgeTrue = new AssumeEdge (ifStatement.getConditionExpression ().getRawSignature (),
-                fileloc.getStartingLineNumber(), prevNode, ifStartTrue,
-                ASTConverter.convert(ifStatement.getConditionExpression ()),
-                true);
-
-        addToCFA(assumeEdgeTrue);
-        locStack.push (ifStartTrue);
-
-        if (ifStatement.getElseClause () != null) {
-            CFANode ifStartFalse = new CFANode(fileloc.getStartingLineNumber(), currentCFA.getFunctionName());
-            AssumeEdge assumeEdgeFalse = new AssumeEdge ("!(" + ifStatement.getConditionExpression ().getRawSignature () + ")",
-                    fileloc.getStartingLineNumber(), prevNode, ifStartFalse,
-                    ASTConverter.convert(ifStatement.getConditionExpression ()),
-                    false);
-
-            addToCFA(assumeEdgeFalse);
-            elseStack.push (ifStartFalse);
-        } else {
-            AssumeEdge assumeEdgeFalse = new AssumeEdge ("!(" + ifStatement.getConditionExpression ().getRawSignature () + ")",
-                    fileloc.getStartingLineNumber(), prevNode, postIfNode,
-                    ASTConverter.convert(ifStatement.getConditionExpression ()),
-                    false);
-
-            addToCFA(assumeEdgeFalse);
-        }
-    } // end of IF_CONDITION_NORMAL case
-        break;
-=======
       // edge connecting prevNode with thenNode
       AssumeEdge assumeEdgeTrue = new AssumeEdge(ifStatement.getConditionExpression().getRawSignature(),
               fileloc.getStartingLineNumber(), prevNode, thenNode,
-              ifStatement.getConditionExpression(),
+              ASTConverter.convert(ifStatement.getConditionExpression()),
               true);
       addToCFA(assumeEdgeTrue);
 
       // edge connecting prevNode with elseNode
       AssumeEdge assumeEdgeFalse = new AssumeEdge("!(" + ifStatement.getConditionExpression().getRawSignature() + ")",
               fileloc.getStartingLineNumber(), prevNode, elseNode,
-              ifStatement.getConditionExpression(),
+              ASTConverter.convert(ifStatement.getConditionExpression()),
               false);
       addToCFA(assumeEdgeFalse);
       break;
     }
->>>>>>> b818bbc7
     default:
       throw new InternalError("Missing switch clause");
     } // end of switch statement
@@ -701,14 +649,9 @@
   private void handleReturnStatement (IASTReturnStatement returnStatement, IASTFileLocation fileloc)
   {
     CFANode prevNode = locStack.pop ();
-<<<<<<< HEAD
-    CFAFunctionExitNode nextNode = currentCFA.getExitNode();
-    ReturnStatementEdge edge = new ReturnStatementEdge(ASTConverter.convert(returnStatement), fileloc.getStartingLineNumber(), prevNode, nextNode, ASTConverter.convert(returnStatement.getReturnValue()));
-=======
     CFAFunctionExitNode functionExitNode = currentCFA.getExitNode();
 
-    ReturnStatementEdge edge = new ReturnStatementEdge(returnStatement, fileloc.getStartingLineNumber(), prevNode, functionExitNode, returnStatement.getReturnValue());
->>>>>>> b818bbc7
+    ReturnStatementEdge edge = new ReturnStatementEdge(ASTConverter.convert(returnStatement), fileloc.getStartingLineNumber(), prevNode, functionExitNode, ASTConverter.convert(returnStatement.getReturnValue()));
     addToCFA(edge);
 
     CFANode nextNode = new CFANode(fileloc.getEndingLineNumber(), currentCFA.getFunctionName());
