--- conflicted
+++ resolved
@@ -103,12 +103,8 @@
   }
 
   @Override
-<<<<<<< HEAD
-  public ParseResult parseString(final String pFilename, final String pCode)
+  public ParseResult parseString(final Path pFilename, final String pCode)
       throws ParserException, InterruptedException {
-=======
-  public ParseResult parseString(final Path pFilename, final String pCode) {
->>>>>>> 18869257
     // TODO
     throw new UnsupportedOperationException();
   }
